package chunk

import (
	"context"
	"errors"
	"fmt"
	"time"

	"github.com/go-kit/kit/log/level"
	"github.com/prometheus/client_golang/prometheus"
	"github.com/prometheus/client_golang/prometheus/promauto"
	"github.com/prometheus/common/model"
	"github.com/prometheus/prometheus/pkg/labels"

	"github.com/weaveworks/common/user"
	"github.com/weaveworks/cortex/pkg/util"
	"github.com/weaveworks/cortex/pkg/util/extract"
)

var (
	errCardinalityExceeded = errors.New("cardinality limit exceeded")

	indexLookupsPerQuery = promauto.NewHistogram(prometheus.HistogramOpts{
		Namespace: "cortex",
		Name:      "chunk_store_index_lookups_per_query",
		Help:      "Distribution of #index lookups per query.",
		Buckets:   prometheus.DefBuckets,
	})
	preIntersectionPerQuery = promauto.NewHistogram(prometheus.HistogramOpts{
		Namespace: "cortex",
		Name:      "chunk_store_series_pre_intersection_per_query",
		Help:      "Distribution of #series (pre intersection) per query.",
		// A reasonable upper bound is around 100k - 10*(8^8) = 167k.
		Buckets: prometheus.ExponentialBuckets(10, 8, 8),
	})
	postIntersectionPerQuery = promauto.NewHistogram(prometheus.HistogramOpts{
		Namespace: "cortex",
		Name:      "chunk_store_series_post_intersection_per_query",
		Help:      "Distribution of #series (post intersection) per query.",
		// A reasonable upper bound is around 100k - 10*(8^8) = 167k.
		Buckets: prometheus.ExponentialBuckets(10, 8, 8),
	})
	chunksPerQuery = promauto.NewHistogram(prometheus.HistogramOpts{
		Namespace: "cortex",
		Name:      "chunk_store_chunks_per_query",
		Help:      "Distribution of #chunks per query.",
		// For v. high cardinality could go upto 1m chunks per query - 10*(8^9) = 1.3m.
		Buckets: prometheus.ExponentialBuckets(10, 8, 9),
	})
)

// seriesStore implements Store
type seriesStore struct {
	store
	cardinalityCache *fifoCache
}

func newSeriesStore(cfg StoreConfig, schema Schema, storage StorageClient) (Store, error) {
	fetcher, err := NewChunkFetcher(cfg.CacheConfig, storage)
	if err != nil {
		return nil, err
	}

	return &seriesStore{
		store: store{
			cfg:     cfg,
			storage: storage,
			schema:  schema,
			Fetcher: fetcher,
		},
		cardinalityCache: newFifoCache(cfg.CardinalityCacheSize),
	}, nil
}

// Get implements Store
func (c *seriesStore) Get(ctx context.Context, from, through model.Time, allMatchers ...*labels.Matcher) ([]Chunk, error) {
	log, ctx := newSpanLogger(ctx, "ChunkStore.Get")
	defer log.Span.Finish()
	level.Debug(log).Log("from", from, "through", through, "matchers", len(allMatchers))

	// Validate the query is within reasonable bounds.
	shortcut, err := c.validateQuery(ctx, from, &through)
	if err != nil {
		return nil, err
	} else if shortcut {
		return nil, nil
	}

	// Ensure this query includes a metric name.
	metricNameMatcher, allMatchers, ok := extract.MetricNameMatcherFromMatchers(allMatchers)
	if !ok || metricNameMatcher.Type != labels.MatchEqual {
		return nil, fmt.Errorf("query must contain metric name")
	}
	level.Debug(log).Log("metric", metricNameMatcher.Value)

	// Fetch the series IDs from the index, based on non-empty matchers from
	// the query.
	_, matchers := util.SplitFiltersAndMatchers(allMatchers)
	seriesIDs, err := c.lookupSeriesByMetricNameMatchers(ctx, from, through, metricNameMatcher.Value, matchers)
	if err != nil {
		return nil, err
	}
	level.Debug(log).Log("series-ids", len(seriesIDs))

	// Lookup the series in the index to get the chunks.
	chunkIDs, err := c.lookupChunksBySeries(ctx, from, through, seriesIDs)
	if err != nil {
		return nil, err
	}
	level.Debug(log).Log("chunk-ids", len(chunkIDs))

	// Filter out chunks that are not in the selected time range.
	chunks, err := c.convertChunkIDsToChunks(ctx, chunkIDs)
	if err != nil {
		return nil, err
	}
	filtered, keys := filterChunksByTime(from, through, chunks)
<<<<<<< HEAD
	level.Debug(log).Log("Chunks post filtering", len(chunks))
	chunksPerQuery.Observe(float64(len(filtered)))
=======
	level.Debug(log).Log("chunks-post-filtering", len(chunks))
>>>>>>> 8300626d

	// Protect ourselves against OOMing.
	if len(chunkIDs) > c.cfg.QueryChunkLimit {
		err := fmt.Errorf("Query %v fetched too many chunks (%d > %d)", allMatchers, len(chunkIDs), c.cfg.QueryChunkLimit)
		level.Error(log).Log("err", err)
		return nil, err
	}

	// Now fetch the actual chunk data from Memcache / S3
	allChunks, err := c.FetchChunks(ctx, filtered, keys)
	if err != nil {
		level.Error(log).Log("err", err)
		return nil, err
	}

	// Filter out chunks based on the empty matchers in the query.
	filteredChunks := filterChunksByMatchers(allChunks, allMatchers)
	return filteredChunks, nil
}

func (c *seriesStore) lookupSeriesByMetricNameMatchers(ctx context.Context, from, through model.Time, metricName string, matchers []*labels.Matcher) ([]string, error) {
	log, ctx := newSpanLogger(ctx, "ChunkStore.lookupSeriesByMetricNameMatchers", "metricName", metricName, "matchers", len(matchers))
	defer log.Span.Finish()

	// Just get series for metric if there are no matchers
	if len(matchers) == 0 {
		indexLookupsPerQuery.Observe(1)
		series, err := c.lookupSeriesByMetricNameMatcher(ctx, from, through, metricName, nil)
		if err != nil {
			preIntersectionPerQuery.Observe(float64(len(series)))
			postIntersectionPerQuery.Observe(float64(len(series)))
		}
		return series, err
	}

	// Otherwise get series which include other matchers
	incomingIDs := make(chan []string)
	incomingErrors := make(chan error)
	indexLookupsPerQuery.Observe(float64(len(matchers)))
	for _, matcher := range matchers {
		go func(matcher *labels.Matcher) {
			ids, err := c.lookupSeriesByMetricNameMatcher(ctx, from, through, metricName, matcher)
			if err != nil {
				incomingErrors <- err
				return
			}
			incomingIDs <- ids
		}(matcher)
	}

	// Receive series IDs from all matchers, intersect as we go.
	var ids []string
	var preIntersectionCount int
	var lastErr error
	var cardinalityExceededErrors int
	for i := 0; i < len(matchers); i++ {
		select {
		case incoming := <-incomingIDs:
			preIntersectionCount += len(incoming)
			if ids == nil {
				ids = incoming
			} else {
				ids = intersectStrings(ids, incoming)
			}
		case err := <-incomingErrors:
			if err == errCardinalityExceeded {
				cardinalityExceededErrors++
			} else {
				lastErr = err
			}
		}
	}
	if cardinalityExceededErrors == len(matchers) {
		return nil, errCardinalityExceeded
	} else if lastErr != nil {
		return nil, lastErr
	}
	preIntersectionPerQuery.Observe(float64(preIntersectionCount))
	postIntersectionPerQuery.Observe(float64(len(ids)))

	level.Debug(log).Log("msg", "post intersection", "ids", len(ids))
	return ids, nil
}

func (c *seriesStore) lookupSeriesByMetricNameMatcher(ctx context.Context, from, through model.Time, metricName string, matcher *labels.Matcher) ([]string, error) {
	log, ctx := newSpanLogger(ctx, "ChunkStore.lookupSeriesByMetricNameMatcher", "metricName", metricName, "matcher", matcher)
	defer log.Span.Finish()

	userID, err := user.ExtractOrgID(ctx)
	if err != nil {
		return nil, err
	}

	var queries []IndexQuery
	if matcher == nil {
		queries, err = c.schema.GetReadQueriesForMetric(from, through, userID, model.LabelValue(metricName))
	} else if matcher.Type != labels.MatchEqual {
		queries, err = c.schema.GetReadQueriesForMetricLabel(from, through, userID, model.LabelValue(metricName), model.LabelName(matcher.Name))
	} else {
		queries, err = c.schema.GetReadQueriesForMetricLabelValue(from, through, userID, model.LabelValue(metricName), model.LabelName(matcher.Name), model.LabelValue(matcher.Value))
	}
	if err != nil {
		return nil, err
	}
	level.Debug(log).Log("queries", len(queries))

	for _, query := range queries {
		value, updated, ok := c.cardinalityCache.get(query.HashValue)
		if !ok {
			continue
		}
		entryAge := time.Now().Sub(updated)
		cardinality := value.(int)
		if entryAge < c.cfg.CardinalityCacheValidity && cardinality > c.cfg.CardinalityLimit {
			return nil, errCardinalityExceeded
		}
	}

	entries, err := c.lookupEntriesByQueries(ctx, queries)
	if err != nil {
		return nil, err
	}
	level.Debug(log).Log("entries", len(entries))

	// TODO This is not correct, will overcount for queries > 24hrs
	for _, query := range queries {
		c.cardinalityCache.put(query.HashValue, len(entries))
	}
	if len(entries) > c.cfg.CardinalityLimit {
		return nil, errCardinalityExceeded
	}

	ids, err := c.parseIndexEntries(ctx, entries, matcher)
	if err != nil {
		return nil, err
	}
	level.Debug(log).Log("ids", len(ids))

	return ids, nil
}

func (c *seriesStore) lookupChunksBySeries(ctx context.Context, from, through model.Time, seriesIDs []string) ([]string, error) {
	log, ctx := newSpanLogger(ctx, "ChunkStore.lookupChunksBySeries")
	defer log.Span.Finish()

	userID, err := user.ExtractOrgID(ctx)
	if err != nil {
		return nil, err
	}
	level.Debug(log).Log("seriesIDs", len(seriesIDs))

	queries := make([]IndexQuery, 0, len(seriesIDs))
	for _, seriesID := range seriesIDs {
		qs, err := c.schema.GetChunksForSeries(from, through, userID, []byte(seriesID))
		if err != nil {
			return nil, err
		}
		queries = append(queries, qs...)
	}
	level.Debug(log).Log("queries", len(queries))

	entries, err := c.lookupEntriesByQueries(ctx, queries)
	if err != nil {
		return nil, err
	}
	level.Debug(log).Log("entries", len(entries))

	result, err := c.parseIndexEntries(ctx, entries, nil)
	return result, err
}<|MERGE_RESOLUTION|>--- conflicted
+++ resolved
@@ -115,12 +115,8 @@
 		return nil, err
 	}
 	filtered, keys := filterChunksByTime(from, through, chunks)
-<<<<<<< HEAD
-	level.Debug(log).Log("Chunks post filtering", len(chunks))
+	level.Debug(log).Log("chunks-post-filtering", len(chunks))
 	chunksPerQuery.Observe(float64(len(filtered)))
-=======
-	level.Debug(log).Log("chunks-post-filtering", len(chunks))
->>>>>>> 8300626d
 
 	// Protect ourselves against OOMing.
 	if len(chunkIDs) > c.cfg.QueryChunkLimit {
