package ingester

import (
	"fmt"
<<<<<<< HEAD
=======
	"path/filepath"
	"sync"
>>>>>>> 0d5dd4cc
	"time"

	"github.com/cortexproject/cortex/pkg/ingester/client"
	"github.com/cortexproject/cortex/pkg/ring"
	cortex_tsdb "github.com/cortexproject/cortex/pkg/storage/tsdb"
	"github.com/cortexproject/cortex/pkg/util"
	"github.com/cortexproject/cortex/pkg/util/validation"
	"github.com/go-kit/kit/log/level"
	"github.com/prometheus/client_golang/prometheus"
	"github.com/prometheus/prometheus/tsdb"
	lbls "github.com/prometheus/prometheus/tsdb/labels"
	"github.com/thanos-io/thanos/pkg/block/metadata"
	"github.com/thanos-io/thanos/pkg/objstore"
	"github.com/thanos-io/thanos/pkg/runutil"
	"github.com/thanos-io/thanos/pkg/shipper"
	"github.com/weaveworks/common/user"
	"golang.org/x/net/context"
	old_ctx "golang.org/x/net/context"
)

const (
	errTSDBCreateIncompatibleState = "cannot create a new TSDB while the ingester is not in active state (current state: %s)"
)

// TSDBState holds data structures used by the TSDB storage engine
type TSDBState struct {
	dbs    map[string]*tsdb.DB // tsdb sharded by userID
	bucket objstore.Bucket

	// Keeps count of in-flight requests
	inflightWriteReqs sync.WaitGroup

	// Used to run only once operations at shutdown, during the blocks/wal
	// transferring to a joining ingester
	transferOnce sync.Once
}

// NewV2 returns a new Ingester that uses prometheus block storage instead of chunk storage
func NewV2(cfg Config, clientConfig client.Config, limits *validation.Overrides, registerer prometheus.Registerer) (*Ingester, error) {
	bucketClient, err := cortex_tsdb.NewBucketClient(context.Background(), cfg.TSDBConfig, "cortex", util.Logger)
	if err != nil {
		return nil, err
	}

	i := &Ingester{
		cfg:          cfg,
		clientConfig: clientConfig,
		metrics:      newIngesterMetrics(registerer),
		limits:       limits,
		chunkStore:   nil,
		quit:         make(chan struct{}),

		TSDBState: TSDBState{
			dbs:    make(map[string]*tsdb.DB),
			bucket: bucketClient,
		},
	}

	i.lifecycler, err = ring.NewLifecycler(cfg.LifecyclerConfig, i, "ingester")
	if err != nil {
		return nil, err
	}

	// Init the limter and instantiate the user states which depend on it
	i.limiter = NewSeriesLimiter(limits, i.lifecycler, cfg.LifecyclerConfig.RingConfig.ReplicationFactor, cfg.ShardByAllLabels)
	i.userStates = newUserStates(i.limiter, cfg)

	// Now that user states have been created, we can start the lifecycler
	i.lifecycler.Start()

	return i, nil
}

// v2Push adds metrics to a block
func (i *Ingester) v2Push(ctx old_ctx.Context, req *client.WriteRequest) (*client.WriteResponse, error) {
	userID, err := user.ExtractOrgID(ctx)
	if err != nil {
		return nil, fmt.Errorf("no user id")
	}

	db, err := i.getOrCreateTSDB(userID, false)
	if err != nil {
		return nil, err
	}

	// Ensure the ingester shutdown procedure hasn't started
	i.userStatesMtx.RLock()

	if i.stopped {
		i.userStatesMtx.RUnlock()
		return nil, fmt.Errorf("ingester stopping")
	}

	// Keep track of in-flight requests, in order to safely start blocks transfer
	// (at shutdown) only once all in-flight write requests have completed
	i.TSDBState.inflightWriteReqs.Add(1)
	i.userStatesMtx.RUnlock()
	defer i.TSDBState.inflightWriteReqs.Done()

	// Walk the samples, appending them to the users database
	app := db.Appender()
	for _, ts := range req.Timeseries {
		// Convert labels to the type expected by TSDB
		lset := cortex_tsdb.FromLabelAdaptersToLabels(ts.Labels)

		for _, s := range ts.Samples {
			if _, err := app.Add(lset, s.TimestampMs, s.Value); err != nil {
				if err := app.Rollback(); err != nil {
					level.Warn(util.Logger).Log("msg", "failed to rollback on error", "userID", userID, "err", err)
				}
				return nil, err
			}
		}
	}
	if err := app.Commit(); err != nil {
		return nil, err
	}

	client.ReuseSlice(req.Timeseries)

	return &client.WriteResponse{}, nil
}

func (i *Ingester) v2Query(ctx old_ctx.Context, req *client.QueryRequest) (*client.QueryResponse, error) {
	userID, err := user.ExtractOrgID(ctx)
	if err != nil {
		return nil, err
	}

	from, through, matchers, err := client.FromQueryRequest(req)
	if err != nil {
		return nil, err
	}

	i.metrics.queries.Inc()

	db := i.getTSDB(userID)
	if db == nil {
		return &client.QueryResponse{}, nil
	}

	q, err := db.Querier(int64(from), int64(through))
	if err != nil {
		return nil, err
	}
	defer q.Close()

	convertedMatchers, err := cortex_tsdb.FromLegacyLabelMatchersToMatchers(matchers)
	if err != nil {
		return nil, err
	}

	ss, err := q.Select(convertedMatchers...)
	if err != nil {
		return nil, err
	}

	result := &client.QueryResponse{}
	for ss.Next() {
		series := ss.At()

		ts := client.TimeSeries{
			Labels: cortex_tsdb.FromLabelsToLabelAdapters(series.Labels()),
		}

		it := series.Iterator()
		for it.Next() {
			t, v := it.At()
			ts.Samples = append(ts.Samples, client.Sample{Value: v, TimestampMs: t})
		}

		result.Timeseries = append(result.Timeseries, ts)
	}

	return result, ss.Err()
}

func (i *Ingester) v2LabelValues(ctx old_ctx.Context, req *client.LabelValuesRequest) (*client.LabelValuesResponse, error) {
	userID, err := user.ExtractOrgID(ctx)
	if err != nil {
		return nil, err
	}

	db := i.getTSDB(userID)
	if db == nil {
		return &client.LabelValuesResponse{}, nil
	}

	through := time.Now()
	from := through.Add(-i.cfg.TSDBConfig.Retention)
	q, err := db.Querier(from.Unix()*1000, through.Unix()*1000)
	if err != nil {
		return nil, err
	}
	defer q.Close()

	vals, err := q.LabelValues(req.LabelName)
	if err != nil {
		return nil, err
	}

	return &client.LabelValuesResponse{
		LabelValues: vals,
	}, nil
}

func (i *Ingester) v2LabelNames(ctx old_ctx.Context, req *client.LabelNamesRequest) (*client.LabelNamesResponse, error) {
	userID, err := user.ExtractOrgID(ctx)
	if err != nil {
		return nil, err
	}

	db := i.getTSDB(userID)
	if db == nil {
		return &client.LabelNamesResponse{}, nil
	}

	through := time.Now()
	from := through.Add(-i.cfg.TSDBConfig.Retention)
	q, err := db.Querier(from.Unix()*1000, through.Unix()*1000)
	if err != nil {
		return nil, err
	}
	defer q.Close()

	names, err := q.LabelNames()
	if err != nil {
		return nil, err
	}

	return &client.LabelNamesResponse{
		LabelNames: names,
	}, nil
}

func (i *Ingester) v2MetricsForLabelMatchers(ctx old_ctx.Context, req *client.MetricsForLabelMatchersRequest) (*client.MetricsForLabelMatchersResponse, error) {
	userID, err := user.ExtractOrgID(ctx)
	if err != nil {
		return nil, err
	}

	db := i.getTSDB(userID)
	if db == nil {
		return &client.MetricsForLabelMatchersResponse{}, nil
	}

	// Parse the request
	from, to, matchersSet, err := client.FromMetricsForLabelMatchersRequest(req)
	if err != nil {
		return nil, err
	}

	// Create a new instance of the TSDB querier
	q, err := db.Querier(int64(from), int64(to))
	if err != nil {
		return nil, err
	}
	defer q.Close()

	// Run a query for each matchers set and collect all the results
	added := map[string]struct{}{}
	result := &client.MetricsForLabelMatchersResponse{
		Metric: make([]*client.Metric, 0),
	}

	for _, matchers := range matchersSet {
		convertedMatchers, err := cortex_tsdb.FromLegacyLabelMatchersToMatchers(matchers)
		if err != nil {
			return nil, err
		}

		seriesSet, err := q.Select(convertedMatchers...)
		if err != nil {
			return nil, err
		}

		for seriesSet.Next() {
			if seriesSet.Err() != nil {
				break
			}

			// Given the same series can be matched by multiple matchers and we want to
			// return the unique set of matching series, we do check if the series has
			// already been added to the result
			ls := seriesSet.At().Labels()
			key := ls.String()
			if _, ok := added[key]; ok {
				continue
			}

			result.Metric = append(result.Metric, &client.Metric{
				Labels: cortex_tsdb.FromLabelsToLabelAdapters(ls),
			})

			added[key] = struct{}{}
		}

		// In case of any error while iterating the series, we break
		// the execution and return it
		if err := seriesSet.Err(); err != nil {
			return nil, err
		}
	}

	return result, nil
}

func (i *Ingester) getTSDB(userID string) *tsdb.DB {
	i.userStatesMtx.RLock()
	defer i.userStatesMtx.RUnlock()
	db, _ := i.TSDBState.dbs[userID]
	return db
}

func (i *Ingester) getOrCreateTSDB(userID string, force bool) (*tsdb.DB, error) {
	db := i.getTSDB(userID)
	if db != nil {
		return db, nil
	}

	i.userStatesMtx.Lock()
	defer i.userStatesMtx.Unlock()

	// Check again for DB in the event it was created in-between locks
	var ok bool
	db, ok = i.TSDBState.dbs[userID]
	if ok {
		return db, nil
	}

	// We're ready to create the TSDB, however we must be sure that the ingester
	// is in the ACTIVE state, otherwise it may conflict with the transfer in/out.
	// The TSDB is created when the first series is pushed and this shouldn't happen
	// to a non-ACTIVE ingester, however we want to protect from any bug, cause we
	// may have data loss or TSDB WAL corruption if the TSDB is created before/during
	// a transfer in occurs.
	if ingesterState := i.lifecycler.GetState(); !force && ingesterState != ring.ACTIVE {
		return nil, fmt.Errorf(errTSDBCreateIncompatibleState, ingesterState)
	}

	udir := i.cfg.TSDBConfig.BlocksDir(userID)

<<<<<<< HEAD
	// Create a new user database
	var err error
	db, err = tsdb.Open(udir, util.Logger, nil, &tsdb.Options{
		RetentionDuration: uint64(i.cfg.TSDBConfig.Retention / time.Millisecond),
		BlockRanges:       i.cfg.TSDBConfig.BlockRanges.ToMillisecondRanges(),
		NoLockfile:        true,
	})
	if err != nil {
		return nil, err
	}

	// Thanos shipper requires at least 1 external label to be set. For this reason,
	// we set the tenant ID as external label and we'll filter it out when reading
	// the series from the storage.
	l := lbls.Labels{
		{
			Name:  cortex_tsdb.TenantIDExternalLabel,
			Value: userID,
		},
	}

	// Create a new shipper for this database
	s := shipper.New(util.Logger, nil, udir, &Bucket{userID, i.TSDBState.bucket}, func() lbls.Labels { return l }, metadata.ReceiveSource)
	i.done.Add(1)
	go func() {
		defer i.done.Done()
		runutil.Repeat(i.cfg.TSDBConfig.ShipInterval, i.quit, func() error {
			if uploaded, err := s.Sync(context.Background()); err != nil {
				level.Warn(util.Logger).Log("err", err, "uploaded", uploaded)
			}
			return nil
		})
	}()

	i.TSDBState.dbs[userID] = db

	return db, nil
=======
func (i *Ingester) userDir(userID string) string { return filepath.Join(i.cfg.TSDBConfig.Dir, userID) }

func (i *Ingester) closeAllTSDB() {
	i.userStatesMtx.Lock()

	wg := &sync.WaitGroup{}
	wg.Add(len(i.TSDBState.dbs))

	// Concurrently close all users TSDB
	for userID, db := range i.TSDBState.dbs {
		userID := userID

		go func(db *tsdb.DB) {
			defer wg.Done()

			if err := db.Close(); err != nil {
				level.Warn(util.Logger).Log("msg", "unable to close TSDB", "err", err, "user", userID)
				return
			}

			// Now that the TSDB has been closed, we should remove it from the
			// set of open ones.
			i.userStatesMtx.Lock()
			delete(i.TSDBState.dbs, userID)
			i.userStatesMtx.Unlock()
		}(db)
	}

	// Wait until all Close() completed
	i.userStatesMtx.Unlock()
	wg.Wait()
>>>>>>> 0d5dd4cc
}<|MERGE_RESOLUTION|>--- conflicted
+++ resolved
@@ -2,11 +2,7 @@
 
 import (
 	"fmt"
-<<<<<<< HEAD
-=======
-	"path/filepath"
 	"sync"
->>>>>>> 0d5dd4cc
 	"time"
 
 	"github.com/cortexproject/cortex/pkg/ingester/client"
@@ -349,7 +345,6 @@
 
 	udir := i.cfg.TSDBConfig.BlocksDir(userID)
 
-<<<<<<< HEAD
 	// Create a new user database
 	var err error
 	db, err = tsdb.Open(udir, util.Logger, nil, &tsdb.Options{
@@ -387,8 +382,7 @@
 	i.TSDBState.dbs[userID] = db
 
 	return db, nil
-=======
-func (i *Ingester) userDir(userID string) string { return filepath.Join(i.cfg.TSDBConfig.Dir, userID) }
+}
 
 func (i *Ingester) closeAllTSDB() {
 	i.userStatesMtx.Lock()
@@ -419,5 +413,4 @@
 	// Wait until all Close() completed
 	i.userStatesMtx.Unlock()
 	wg.Wait()
->>>>>>> 0d5dd4cc
 }