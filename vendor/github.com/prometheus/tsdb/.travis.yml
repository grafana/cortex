# sudo is enabled because it provides more memory which was needed to run go test -race
sudo: required
dist: trusty
language: go

go:
<<<<<<< HEAD
  - 1.10.x
  - 1.11.x
=======
  - 1.9.x
  - 1.10.x
>>>>>>> 036a77e1

go_import_path: github.com/prometheus/tsdb

install:
  - go get -v -t ./...

script:
  # `staticcheck` target is omitted due to linting errors
  - make check_license style unused test<|MERGE_RESOLUTION|>--- conflicted
+++ resolved
@@ -4,13 +4,8 @@
 language: go
 
 go:
-<<<<<<< HEAD
-  - 1.10.x
-  - 1.11.x
-=======
   - 1.9.x
   - 1.10.x
->>>>>>> 036a77e1
 
 go_import_path: github.com/prometheus/tsdb
 
