package ingester

import (
	"sync"

	"github.com/prometheus/client_golang/prometheus"

	"github.com/cortexproject/cortex/pkg/util"
)

const (
	memSeriesCreatedTotalName = "cortex_ingester_memory_series_created_total"
	memSeriesCreatedTotalHelp = "The total number of series that were created per user."

	memSeriesRemovedTotalName = "cortex_ingester_memory_series_removed_total"
	memSeriesRemovedTotalHelp = "The total number of series that were removed per user."
)

type ingesterMetrics struct {
	flushQueueLength      prometheus.Gauge
	ingestedSamples       prometheus.Counter
	ingestedSamplesFail   prometheus.Counter
	queries               prometheus.Counter
	queriedSamples        prometheus.Histogram
	queriedSeries         prometheus.Histogram
	queriedChunks         prometheus.Histogram
	memSeries             prometheus.Gauge
	memUsers              prometheus.Gauge
	memSeriesCreatedTotal *prometheus.CounterVec
	memSeriesRemovedTotal *prometheus.CounterVec
	walReplayDuration     prometheus.Gauge
<<<<<<< HEAD
	unexpectedSeries      prometheus.Gauge
	unexpectedSeriesTotal *prometheus.CounterVec
	rejectedSamplesTotal  prometheus.Counter
=======
	walCorruptionsTotal   prometheus.Counter
>>>>>>> 102f93ae
}

func newIngesterMetrics(r prometheus.Registerer, registerMetricsConflictingWithTSDB bool) *ingesterMetrics {
	m := &ingesterMetrics{
		flushQueueLength: prometheus.NewGauge(prometheus.GaugeOpts{
			Name: "cortex_ingester_flush_queue_length",
			Help: "The total number of series pending in the flush queue.",
		}),
		ingestedSamples: prometheus.NewCounter(prometheus.CounterOpts{
			Name: "cortex_ingester_ingested_samples_total",
			Help: "The total number of samples ingested.",
		}),
		ingestedSamplesFail: prometheus.NewCounter(prometheus.CounterOpts{
			Name: "cortex_ingester_ingested_samples_failures_total",
			Help: "The total number of samples that errored on ingestion.",
		}),
		queries: prometheus.NewCounter(prometheus.CounterOpts{
			Name: "cortex_ingester_queries_total",
			Help: "The total number of queries the ingester has handled.",
		}),
		queriedSamples: prometheus.NewHistogram(prometheus.HistogramOpts{
			Name: "cortex_ingester_queried_samples",
			Help: "The total number of samples returned from queries.",
			// Could easily return 10m samples per query - 10*(8^(8-1)) = 20.9m.
			Buckets: prometheus.ExponentialBuckets(10, 8, 8),
		}),
		queriedSeries: prometheus.NewHistogram(prometheus.HistogramOpts{
			Name: "cortex_ingester_queried_series",
			Help: "The total number of series returned from queries.",
			// A reasonable upper bound is around 100k - 10*(8^(6-1)) = 327k.
			Buckets: prometheus.ExponentialBuckets(10, 8, 6),
		}),
		queriedChunks: prometheus.NewHistogram(prometheus.HistogramOpts{
			Name: "cortex_ingester_queried_chunks",
			Help: "The total number of chunks returned from queries.",
			// A small number of chunks per series - 10*(8^(7-1)) = 2.6m.
			Buckets: prometheus.ExponentialBuckets(10, 8, 7),
		}),
		memSeries: prometheus.NewGauge(prometheus.GaugeOpts{
			Name: "cortex_ingester_memory_series",
			Help: "The current number of series in memory.",
		}),
		memUsers: prometheus.NewGauge(prometheus.GaugeOpts{
			Name: "cortex_ingester_memory_users",
			Help: "The current number of users in memory.",
		}),
		memSeriesCreatedTotal: prometheus.NewCounterVec(prometheus.CounterOpts{
			Name: memSeriesCreatedTotalName,
			Help: memSeriesCreatedTotalHelp,
		}, []string{"user"}),
		memSeriesRemovedTotal: prometheus.NewCounterVec(prometheus.CounterOpts{
			Name: memSeriesRemovedTotalName,
			Help: memSeriesRemovedTotalHelp,
		}, []string{"user"}),
		walReplayDuration: prometheus.NewGauge(prometheus.GaugeOpts{
			Name: "cortex_ingester_wal_replay_duration_seconds",
			Help: "Time taken to replay the checkpoint and the WAL.",
		}),
<<<<<<< HEAD
		unexpectedSeries: prometheus.NewGauge(prometheus.GaugeOpts{
			Namespace: "cortex",
			Name:      "ingester_unexpected_series",
			Help:      "Current number of unexpected series found in the ingester.",
		}),
		unexpectedSeriesTotal: prometheus.NewCounterVec(prometheus.CounterOpts{
			Namespace: "cortex",
			Name:      "ingester_unexpected_series_total",
			Help:      "Total number of unexpected series found.",
		}, []string{"source"}),
		rejectedSamplesTotal: prometheus.NewCounter(prometheus.CounterOpts{
			Namespace: "cortex",
			Name:      "ingester_rejected_samples_total",
			Help:      "Total number of rejected samples due to in-progress transfers.",
=======
		walCorruptionsTotal: prometheus.NewCounter(prometheus.CounterOpts{
			Name: "cortex_ingester_wal_corruptions_total",
			Help: "Total number of WAL corruptions encountered.",
>>>>>>> 102f93ae
		}),
	}

	if r != nil {
		r.MustRegister(
			m.flushQueueLength,
			m.ingestedSamples,
			m.ingestedSamplesFail,
			m.queries,
			m.queriedSamples,
			m.queriedSeries,
			m.queriedChunks,
			m.memSeries,
			m.memUsers,
			m.walReplayDuration,
			m.unexpectedSeries,
			m.unexpectedSeriesTotal,
			m.rejectedSamplesTotal,
		)

		if registerMetricsConflictingWithTSDB {
			r.MustRegister(
				m.memSeriesCreatedTotal,
				m.memSeriesRemovedTotal,
			)
		}
	}

	return m
}

// TSDB metrics. Each tenant has its own registry, that TSDB code uses.
type tsdbMetrics struct {
	// We aggregate metrics from individual TSDB registries into
	// a single set of counters, which are exposed as Cortex metrics.
	dirSyncs        *prometheus.Desc // sum(thanos_shipper_dir_syncs_total)
	dirSyncFailures *prometheus.Desc // sum(thanos_shipper_dir_sync_failures_total)
	uploads         *prometheus.Desc // sum(thanos_shipper_uploads_total)
	uploadFailures  *prometheus.Desc // sum(thanos_shipper_upload_failures_total)

	// These two metrics replace metrics in ingesterMetrics, as we count them differently
	memSeriesCreatedTotal *prometheus.Desc
	memSeriesRemovedTotal *prometheus.Desc

	regsMu sync.RWMutex                    // custom mutex for shipper registry, to avoid blocking main user state mutex on collection
	regs   map[string]*prometheus.Registry // One prometheus registry per tenant
}

func newTSDBMetrics(r prometheus.Registerer) *tsdbMetrics {
	m := &tsdbMetrics{
		regs: make(map[string]*prometheus.Registry),

		dirSyncs: prometheus.NewDesc(
			"cortex_ingester_shipper_dir_syncs_total",
			"TSDB: Total dir sync attempts",
			nil, nil),
		dirSyncFailures: prometheus.NewDesc(
			"cortex_ingester_shipper_dir_sync_failures_total",
			"TSDB: Total number of failed dir syncs",
			nil, nil),
		uploads: prometheus.NewDesc(
			"cortex_ingester_shipper_uploads_total",
			"TSDB: Total object upload attempts",
			nil, nil),
		uploadFailures: prometheus.NewDesc(
			"cortex_ingester_shipper_upload_failures_total",
			"TSDB: Total number of failed object uploads",
			nil, nil),

		memSeriesCreatedTotal: prometheus.NewDesc(memSeriesCreatedTotalName, memSeriesCreatedTotalHelp, []string{"user"}, nil),
		memSeriesRemovedTotal: prometheus.NewDesc(memSeriesRemovedTotalName, memSeriesRemovedTotalHelp, []string{"user"}, nil),
	}

	if r != nil {
		r.MustRegister(m)
	}
	return m
}

func (sm *tsdbMetrics) Describe(out chan<- *prometheus.Desc) {
	out <- sm.dirSyncs
	out <- sm.dirSyncFailures
	out <- sm.uploads
	out <- sm.uploadFailures
	out <- sm.memSeriesCreatedTotal
	out <- sm.memSeriesRemovedTotal
}

func (sm *tsdbMetrics) Collect(out chan<- prometheus.Metric) {
	data := util.BuildMetricFamiliesPerUserFromUserRegistries(sm.registries())

	// OK, we have it all. Let's build results.
	data.SendSumOfCounters(out, sm.dirSyncs, "thanos_shipper_dir_syncs_total")
	data.SendSumOfCounters(out, sm.dirSyncFailures, "thanos_shipper_dir_sync_failures_total")
	data.SendSumOfCounters(out, sm.uploads, "thanos_shipper_uploads_total")
	data.SendSumOfCounters(out, sm.uploadFailures, "thanos_shipper_upload_failures_total")

	data.SendSumOfCountersPerUser(out, sm.memSeriesCreatedTotal, "prometheus_tsdb_head_series_created_total")
	data.SendSumOfCountersPerUser(out, sm.memSeriesRemovedTotal, "prometheus_tsdb_head_series_removed_total")
}

// make a copy of the map, so that metrics can be gathered while the new registry is being added.
func (sm *tsdbMetrics) registries() map[string]*prometheus.Registry {
	sm.regsMu.RLock()
	defer sm.regsMu.RUnlock()

	regs := make(map[string]*prometheus.Registry, len(sm.regs))
	for u, r := range sm.regs {
		regs[u] = r
	}
	return regs
}

func (sm *tsdbMetrics) setRegistryForUser(userID string, registry *prometheus.Registry) {
	sm.regsMu.Lock()
	sm.regs[userID] = registry
	sm.regsMu.Unlock()
}<|MERGE_RESOLUTION|>--- conflicted
+++ resolved
@@ -29,13 +29,10 @@
 	memSeriesCreatedTotal *prometheus.CounterVec
 	memSeriesRemovedTotal *prometheus.CounterVec
 	walReplayDuration     prometheus.Gauge
-<<<<<<< HEAD
+	walCorruptionsTotal   prometheus.Counter
 	unexpectedSeries      prometheus.Gauge
 	unexpectedSeriesTotal *prometheus.CounterVec
 	rejectedSamplesTotal  prometheus.Counter
-=======
-	walCorruptionsTotal   prometheus.Counter
->>>>>>> 102f93ae
 }
 
 func newIngesterMetrics(r prometheus.Registerer, registerMetricsConflictingWithTSDB bool) *ingesterMetrics {
@@ -94,7 +91,10 @@
 			Name: "cortex_ingester_wal_replay_duration_seconds",
 			Help: "Time taken to replay the checkpoint and the WAL.",
 		}),
-<<<<<<< HEAD
+		walCorruptionsTotal: prometheus.NewCounter(prometheus.CounterOpts{
+			Name: "cortex_ingester_wal_corruptions_total",
+			Help: "Total number of WAL corruptions encountered.",
+		}),
 		unexpectedSeries: prometheus.NewGauge(prometheus.GaugeOpts{
 			Namespace: "cortex",
 			Name:      "ingester_unexpected_series",
@@ -109,11 +109,6 @@
 			Namespace: "cortex",
 			Name:      "ingester_rejected_samples_total",
 			Help:      "Total number of rejected samples due to in-progress transfers.",
-=======
-		walCorruptionsTotal: prometheus.NewCounter(prometheus.CounterOpts{
-			Name: "cortex_ingester_wal_corruptions_total",
-			Help: "Total number of WAL corruptions encountered.",
->>>>>>> 102f93ae
 		}),
 	}
 
