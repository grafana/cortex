package ring

import (
	"context"
	"io/ioutil"
	"os"
	"sort"
	"testing"
	"time"

	"github.com/stretchr/testify/assert"
	"github.com/stretchr/testify/require"

	"github.com/cortexproject/cortex/pkg/ring/kv/consul"
	"github.com/cortexproject/cortex/pkg/util/flagext"
	"github.com/cortexproject/cortex/pkg/util/test"
)

type flushTransferer struct {
	lifecycler *Lifecycler
}

func (f *flushTransferer) StopIncomingRequests() {}
func (f *flushTransferer) Flush()                {}
func (f *flushTransferer) TransferOut(ctx context.Context) error {
	if err := f.lifecycler.ClaimTokensFor(ctx, "ing1"); err != nil {
		return err
	}
	return f.lifecycler.ChangeState(ctx, ACTIVE)
}

func testLifecyclerConfig(ringConfig Config, id string) LifecyclerConfig {
	var lifecyclerConfig LifecyclerConfig
	flagext.DefaultValues(&lifecyclerConfig)
	lifecyclerConfig.Addr = "0.0.0.0"
	lifecyclerConfig.Port = 1
	lifecyclerConfig.RingConfig = ringConfig
	lifecyclerConfig.NumTokens = 1
	lifecyclerConfig.ID = id
	lifecyclerConfig.FinalSleep = 0
	lifecyclerConfig.HeartbeatPeriod = 100 * time.Millisecond

	return lifecyclerConfig
}

func checkDenormalisedLeaving(d interface{}, id string) bool {
	desc, ok := d.(*Desc)
	return ok &&
		len(desc.Ingesters) == 1 &&
		desc.Ingesters[id].State == LEAVING &&
		len(desc.Ingesters[id].Tokens) == 0 &&
		len(desc.Tokens) == 1
}

func checkNormalised(d interface{}, id string) bool {
	desc, ok := d.(*Desc)
	return ok &&
		len(desc.Ingesters) == 1 &&
		desc.Ingesters[id].State == ACTIVE &&
		len(desc.Ingesters[id].Tokens) == 1 &&
		len(desc.Tokens) == 0
}

func TestRingNormaliseMigration(t *testing.T) {
	var ringConfig Config
	flagext.DefaultValues(&ringConfig)
	ringConfig.KVStore.Mock = consul.NewInMemoryClient(GetCodec())

	r, err := New(ringConfig, "ingester", IngesterRingKey)
	require.NoError(t, err)
	defer r.Stop()

	// Add an 'ingester' with denormalised tokens.
	lifecyclerConfig1 := testLifecyclerConfig(ringConfig, "ing1")

<<<<<<< HEAD
	// Since code to insert ingester with denormalised tokens into ring was removed,
	// instead of running lifecycler, we do it manually here.
	token := uint32(0)
	err = r.KVClient.CAS(context.Background(), ConsulKey, func(in interface{}) (out interface{}, retry bool, err error) {
		require.Nil(t, in)
		r := NewDesc()
		tks := GenerateTokens(lifecyclerConfig1.NumTokens, nil)
		r.Ingesters[lifecyclerConfig1.ID] = IngesterDesc{
			Addr:      lifecyclerConfig1.Addr,
			Timestamp: time.Now().Unix(),
			State:     LEAVING, // expected by second ingester`
		}
		for _, t := range tks {
			r.Tokens = append(r.Tokens, TokenDesc{
				Token:    t,
				Ingester: lifecyclerConfig1.ID,
			})
		}
		token = tks[0]
		return r, true, nil
	})
=======
	ft := &flushTransferer{}
	l1, err := NewLifecycler(lifecyclerConfig1, ft, "ingester", IngesterRingKey)
>>>>>>> f209bfc9
	require.NoError(t, err)

	// Check this ingester joined, is active, and has one token.
	test.Poll(t, 1000*time.Millisecond, true, func() interface{} {
		d, err := r.KVClient.Get(context.Background(), IngesterRingKey)
		require.NoError(t, err)
		return checkDenormalisedLeaving(d, "ing1")
	})

	// Add a second ingester with normalised tokens.
	var lifecyclerConfig2 = testLifecyclerConfig(ringConfig, "ing2")
	lifecyclerConfig2.JoinAfter = 100 * time.Second

	l2, err := NewLifecycler(lifecyclerConfig2, &flushTransferer{}, "ingester", IngesterRingKey)
	require.NoError(t, err)
	l2.Start()

	// Since there is nothing that would make l2 to claim tokens from l1 (normally done on transfer)
	// we do it manually.
	require.NoError(t, l2.ClaimTokensFor(context.Background(), "ing1"))
	require.NoError(t, l2.ChangeState(context.Background(), ACTIVE))

	// Check the new ingester joined, has the same token, and is active.
	test.Poll(t, 1000*time.Millisecond, true, func() interface{} {
		d, err := r.KVClient.Get(context.Background(), IngesterRingKey)
		require.NoError(t, err)

		if desc, ok := d.(*Desc); ok {
			// lifecycler for ingester 1 isn't running, so we need to delete it manually
			// (to make checkNormalised happy)
			delete(desc.Ingesters, lifecyclerConfig1.ID)
		}
		return checkNormalised(d, "ing2") &&
			d.(*Desc).Ingesters["ing2"].Tokens[0] == token
	})
}

func TestLifecycler_HealthyInstancesCount(t *testing.T) {
	var ringConfig Config
	flagext.DefaultValues(&ringConfig)
	ringConfig.KVStore.Mock = consul.NewInMemoryClient(GetCodec())

	r, err := New(ringConfig, "ingester", IngesterRingKey)
	require.NoError(t, err)
	defer r.Stop()

	// Add the first ingester to the ring
	lifecyclerConfig1 := testLifecyclerConfig(ringConfig, "ing1")
	lifecyclerConfig1.HeartbeatPeriod = 100 * time.Millisecond
	lifecyclerConfig1.JoinAfter = 100 * time.Millisecond

	lifecycler1, err := NewLifecycler(lifecyclerConfig1, &flushTransferer{}, "ingester", IngesterRingKey)
	require.NoError(t, err)
	assert.Equal(t, 0, lifecycler1.HealthyInstancesCount())

	lifecycler1.Start()

	// Assert the first ingester joined the ring
	test.Poll(t, 1000*time.Millisecond, true, func() interface{} {
		return lifecycler1.HealthyInstancesCount() == 1
	})

	// Add the second ingester to the ring
	lifecyclerConfig2 := testLifecyclerConfig(ringConfig, "ing2")
	lifecyclerConfig2.HeartbeatPeriod = 100 * time.Millisecond
	lifecyclerConfig2.JoinAfter = 100 * time.Millisecond

	lifecycler2, err := NewLifecycler(lifecyclerConfig2, &flushTransferer{}, "ingester", IngesterRingKey)
	require.NoError(t, err)
	assert.Equal(t, 0, lifecycler2.HealthyInstancesCount())

	lifecycler2.Start()

	// Assert the second ingester joined the ring
	test.Poll(t, 1000*time.Millisecond, true, func() interface{} {
		return lifecycler2.HealthyInstancesCount() == 2
	})

	// Assert the first ingester count is updated
	test.Poll(t, 1000*time.Millisecond, true, func() interface{} {
		return lifecycler1.HealthyInstancesCount() == 2
	})
}

func TestLifecycler_NilFlushTransferer(t *testing.T) {
	var ringConfig Config
	flagext.DefaultValues(&ringConfig)
	ringConfig.KVStore.Mock = consul.NewInMemoryClient(GetCodec())
	lifecyclerConfig := testLifecyclerConfig(ringConfig, "ing1")

	// Create a lifecycler with nil FlushTransferer to make sure it operates correctly
	lifecycler, err := NewLifecycler(lifecyclerConfig, nil, "ingester", IngesterRingKey)
	require.NoError(t, err)
	lifecycler.Start()

	// Ensure the lifecycler joined the ring
	test.Poll(t, time.Second, 1, func() interface{} {
		return lifecycler.HealthyInstancesCount()
	})

	lifecycler.Shutdown()
	assert.Equal(t, 0, lifecycler.HealthyInstancesCount())
}

func TestLifecycler_TwoRingsWithDifferentKeysOnTheSameKVStore(t *testing.T) {
	// Create a shared ring
	var ringConfig Config
	flagext.DefaultValues(&ringConfig)
	ringConfig.KVStore.Mock = consul.NewInMemoryClient(GetCodec())

	// Create two lifecyclers, each on a separate ring
	lifecyclerConfig1 := testLifecyclerConfig(ringConfig, "instance-1")
	lifecyclerConfig2 := testLifecyclerConfig(ringConfig, "instance-2")

	lifecycler1, err := NewLifecycler(lifecyclerConfig1, nil, "service-1", "ring-1")
	require.NoError(t, err)
	lifecycler1.Start()
	defer lifecycler1.Shutdown()

	lifecycler2, err := NewLifecycler(lifecyclerConfig2, nil, "service-2", "ring-2")
	require.NoError(t, err)
	lifecycler2.Start()
	defer lifecycler2.Shutdown()

	// Ensure each lifecycler reports 1 healthy instance, because they're
	// in a different ring
	test.Poll(t, time.Second, 1, func() interface{} {
		return lifecycler1.HealthyInstancesCount()
	})

	test.Poll(t, time.Second, 1, func() interface{} {
		return lifecycler2.HealthyInstancesCount()
	})
}

type nopFlushTransferer struct{}

func (f *nopFlushTransferer) StopIncomingRequests() {}
func (f *nopFlushTransferer) Flush()                {}
func (f *nopFlushTransferer) TransferOut(ctx context.Context) error {
	panic("should not be called")
}

func TestRingRestart(t *testing.T) {
	var ringConfig Config
	flagext.DefaultValues(&ringConfig)
	codec := GetCodec()
	ringConfig.KVStore.Mock = consul.NewInMemoryClient(codec)

	r, err := New(ringConfig, "ingester", IngesterRingKey)
	require.NoError(t, err)
	defer r.Stop()

	// Add an 'ingester' with normalised tokens.
	lifecyclerConfig1 := testLifecyclerConfig(ringConfig, "ing1")
<<<<<<< HEAD
	l1, err := NewLifecycler(lifecyclerConfig1, &nopFlushTransferer{}, "ingester")
=======
	lifecyclerConfig1.NormaliseTokens = true
	l1, err := NewLifecycler(lifecyclerConfig1, &nopFlushTransferer{}, "ingester", IngesterRingKey)
>>>>>>> f209bfc9
	require.NoError(t, err)
	l1.Start()

	// Check this ingester joined, is active, and has one token.
	test.Poll(t, 1000*time.Millisecond, true, func() interface{} {
		d, err := r.KVClient.Get(context.Background(), IngesterRingKey)
		require.NoError(t, err)
		return checkNormalised(d, "ing1")
	})

	token := l1.tokens[0]

	// Add a second ingester with the same settings, so it will think it has restarted
	l2, err := NewLifecycler(lifecyclerConfig1, &nopFlushTransferer{}, "ingester", IngesterRingKey)
	require.NoError(t, err)
	l2.Start()

	// Check the new ingester picked up the same token
	test.Poll(t, 1000*time.Millisecond, true, func() interface{} {
		d, err := r.KVClient.Get(context.Background(), IngesterRingKey)
		require.NoError(t, err)
		l2Tokens := l2.getTokens()
		return checkNormalised(d, "ing1") &&
			len(l2Tokens) == 1 &&
			l2Tokens[0] == token
	})
}

type MockClient struct {
	GetFunc         func(ctx context.Context, key string) (interface{}, error)
	CASFunc         func(ctx context.Context, key string, f func(in interface{}) (out interface{}, retry bool, err error)) error
	WatchKeyFunc    func(ctx context.Context, key string, f func(interface{}) bool)
	WatchPrefixFunc func(ctx context.Context, prefix string, f func(string, interface{}) bool)
}

func (m *MockClient) Get(ctx context.Context, key string) (interface{}, error) {
	if m.GetFunc != nil {
		return m.GetFunc(ctx, key)
	}

	return nil, nil
}

func (m *MockClient) CAS(ctx context.Context, key string, f func(in interface{}) (out interface{}, retry bool, err error)) error {
	if m.CASFunc != nil {
		return m.CASFunc(ctx, key, f)
	}

	return nil
}

func (m *MockClient) WatchKey(ctx context.Context, key string, f func(interface{}) bool) {
	if m.WatchKeyFunc != nil {
		m.WatchKeyFunc(ctx, key, f)
	}
}

func (m *MockClient) WatchPrefix(ctx context.Context, prefix string, f func(string, interface{}) bool) {
	if m.WatchPrefixFunc != nil {
		m.WatchPrefixFunc(ctx, prefix, f)
	}
}

func (m *MockClient) Stop() {
	// nothing to do
}

// Ensure a check ready returns error when consul returns a nil key and the ingester already holds keys. This happens if the ring key gets deleted
func TestCheckReady(t *testing.T) {
	var ringConfig Config
	flagext.DefaultValues(&ringConfig)
	ringConfig.KVStore.Mock = &MockClient{}

	r, err := New(ringConfig, "ingester", IngesterRingKey)
	require.NoError(t, err)
	defer r.Stop()
	cfg := testLifecyclerConfig(ringConfig, "ring1")
	cfg.MinReadyDuration = 1 * time.Nanosecond
	l1, err := NewLifecycler(cfg, &nopFlushTransferer{}, "ingester", IngesterRingKey)
	l1.setTokens(Tokens([]uint32{1}))
	l1.Start()
	require.NoError(t, err)

	l1.setTokens([]uint32{1})

	// Delete the ring key before checking ready
	err = l1.CheckReady(context.Background())
	require.Error(t, err)
}

type noopFlushTransferer struct {
	lifecycler *Lifecycler
}

func (f *noopFlushTransferer) StopIncomingRequests()                 {}
func (f *noopFlushTransferer) Flush()                                {}
func (f *noopFlushTransferer) TransferOut(ctx context.Context) error { return nil }

func TestTokensOnDisk(t *testing.T) {
	var ringConfig Config
	flagext.DefaultValues(&ringConfig)
	ringConfig.KVStore.Mock = consul.NewInMemoryClient(GetCodec())

	r, err := New(ringConfig, "ingester", IngesterRingKey)
	require.NoError(t, err)
	defer r.Stop()

	tokenDir, err := ioutil.TempDir(os.TempDir(), "tokens_on_disk")
	require.NoError(t, err)
	defer func() {
		require.NoError(t, os.RemoveAll(tokenDir))
	}()

	lifecyclerConfig := testLifecyclerConfig(ringConfig, "ing1")
	lifecyclerConfig.NumTokens = 512
	lifecyclerConfig.TokensFilePath = tokenDir + "/tokens"

	// Start first ingester.
	l1, err := NewLifecycler(lifecyclerConfig, &noopFlushTransferer{}, "ingester", IngesterRingKey)
	require.NoError(t, err)
	l1.Start()
	// Check this ingester joined, is active, and has 512 token.
	var expTokens []uint32
	test.Poll(t, 1000*time.Millisecond, true, func() interface{} {
		d, err := r.KVClient.Get(context.Background(), IngesterRingKey)
		require.NoError(t, err)
		desc, ok := d.(*Desc)
		if ok {
			expTokens = desc.Ingesters["ing1"].Tokens
		}
		return ok &&
			len(desc.Ingesters) == 1 &&
			desc.Ingesters["ing1"].State == ACTIVE &&
			len(desc.Ingesters["ing1"].Tokens) == 512 &&
			len(desc.Tokens) == 0
	})

	l1.Shutdown()

	// Start new ingester at same token directory.
	lifecyclerConfig.ID = "ing2"
	l2, err := NewLifecycler(lifecyclerConfig, &noopFlushTransferer{}, "ingester", IngesterRingKey)
	require.NoError(t, err)
	l2.Start()
	defer l2.Shutdown()

	// Check this ingester joined, is active, and has 512 token.
	var actTokens []uint32
	test.Poll(t, 1000*time.Millisecond, true, func() interface{} {
		d, err := r.KVClient.Get(context.Background(), IngesterRingKey)
		require.NoError(t, err)
		desc, ok := d.(*Desc)
		if ok {
			actTokens = desc.Ingesters["ing2"].Tokens
		}
		return ok &&
			len(desc.Ingesters) == 1 &&
			desc.Ingesters["ing2"].State == ACTIVE &&
			len(desc.Ingesters["ing2"].Tokens) == 512 &&
			len(desc.Tokens) == 0
	})

	// Check for same tokens.
	sort.Slice(expTokens, func(i, j int) bool { return expTokens[i] < expTokens[j] })
	sort.Slice(actTokens, func(i, j int) bool { return actTokens[i] < actTokens[j] })
	for i := 0; i < 512; i++ {
		require.Equal(t, expTokens, actTokens)
	}
}<|MERGE_RESOLUTION|>--- conflicted
+++ resolved
@@ -73,11 +73,10 @@
 	// Add an 'ingester' with denormalised tokens.
 	lifecyclerConfig1 := testLifecyclerConfig(ringConfig, "ing1")
 
-<<<<<<< HEAD
 	// Since code to insert ingester with denormalised tokens into ring was removed,
 	// instead of running lifecycler, we do it manually here.
 	token := uint32(0)
-	err = r.KVClient.CAS(context.Background(), ConsulKey, func(in interface{}) (out interface{}, retry bool, err error) {
+	err = r.KVClient.CAS(context.Background(), IngesterRingKey, func(in interface{}) (out interface{}, retry bool, err error) {
 		require.Nil(t, in)
 		r := NewDesc()
 		tks := GenerateTokens(lifecyclerConfig1.NumTokens, nil)
@@ -95,10 +94,6 @@
 		token = tks[0]
 		return r, true, nil
 	})
-=======
-	ft := &flushTransferer{}
-	l1, err := NewLifecycler(lifecyclerConfig1, ft, "ingester", IngesterRingKey)
->>>>>>> f209bfc9
 	require.NoError(t, err)
 
 	// Check this ingester joined, is active, and has one token.
@@ -254,12 +249,7 @@
 
 	// Add an 'ingester' with normalised tokens.
 	lifecyclerConfig1 := testLifecyclerConfig(ringConfig, "ing1")
-<<<<<<< HEAD
-	l1, err := NewLifecycler(lifecyclerConfig1, &nopFlushTransferer{}, "ingester")
-=======
-	lifecyclerConfig1.NormaliseTokens = true
 	l1, err := NewLifecycler(lifecyclerConfig1, &nopFlushTransferer{}, "ingester", IngesterRingKey)
->>>>>>> f209bfc9
 	require.NoError(t, err)
 	l1.Start()
 
