--- conflicted
+++ resolved
@@ -10,11 +10,8 @@
 * [ENHANCEMENT] Experimental TSDB: Export TSDB Syncer metrics from Compactor component, they are prefixed with `cortex_compactor_`. #2023
 * [ENHANCEMENT] Experimental TSDB: Added dedicated flag `-experimental.tsdb.bucket-store.tenant-sync-concurrency` to configure the maximum number of concurrent tenants for which blocks are synched. #2026
 * [ENHANCEMENT] Experimental TSDB: Expose metrics for objstore operations (prefixed with `cortex_<component>_thanos_objstore_`, component being one of `ingester`, `querier` and `compactor`). #2027
-<<<<<<< HEAD
 * [BUGFIX] Experimental TSDB: fixed `/all_user_stats` and `/api/prom/user_stats` endpoints when using the experimental TSDB blocks storage. #2042
-=======
 * [BUGFIX] Experimental Memberlist KV store can now be used in single-binary Cortex. Attempts to use it previously would fail with panic. This change also breaks existing binary protocol used to exchange gossip messages, so this version will not be able to understand gossiped Ring when used in combination with the previous version of Cortex. #2016
->>>>>>> d4c46143
 
 Cortex 0.4.0 is the last version that can *write* denormalised tokens. Cortex 0.5.0 and above always write normalised tokens.
 
