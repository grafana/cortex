package cortex

import (
	"errors"
	"fmt"
	"math"
	"net/http"
	"os"
	"regexp"
	"strings"

	"github.com/go-kit/kit/log/level"
	"github.com/prometheus/client_golang/prometheus"
	"github.com/prometheus/common/route"
	"github.com/prometheus/prometheus/config"
	"github.com/prometheus/prometheus/promql"
	v1 "github.com/prometheus/prometheus/web/api/v1"
	httpgrpc_server "github.com/weaveworks/common/httpgrpc/server"
	"github.com/weaveworks/common/middleware"
	"github.com/weaveworks/common/server"
	"google.golang.org/grpc/health/grpc_health_v1"

	"github.com/cortexproject/cortex/pkg/alertmanager"
	"github.com/cortexproject/cortex/pkg/chunk"
	"github.com/cortexproject/cortex/pkg/chunk/storage"
	"github.com/cortexproject/cortex/pkg/configs/api"
	"github.com/cortexproject/cortex/pkg/configs/db"
	"github.com/cortexproject/cortex/pkg/distributor"
	"github.com/cortexproject/cortex/pkg/ingester"
	"github.com/cortexproject/cortex/pkg/ingester/client"
	"github.com/cortexproject/cortex/pkg/querier"
	"github.com/cortexproject/cortex/pkg/querier/chunkstore"
	"github.com/cortexproject/cortex/pkg/querier/frontend"
	"github.com/cortexproject/cortex/pkg/querier/queryrange"
	"github.com/cortexproject/cortex/pkg/ring"
	"github.com/cortexproject/cortex/pkg/ruler"
	"github.com/cortexproject/cortex/pkg/util"
	"github.com/cortexproject/cortex/pkg/util/runtimeconfig"
	"github.com/cortexproject/cortex/pkg/util/validation"
)

type moduleName int

// The various modules that make up Cortex.
const (
	Ring moduleName = iota
	RuntimeConfig
	Overrides
	Server
	Distributor
	Ingester
	Querier
	QueryFrontend
	Store
	TableManager
	Ruler
	Configs
	AlertManager
	All
)

func (m moduleName) String() string {
	switch m {
	case Ring:
		return "ring"
	case RuntimeConfig:
		return "runtime-config"
	case Overrides:
		return "overrides"
	case Server:
		return "server"
	case Distributor:
		return "distributor"
	case Store:
		return "store"
	case Ingester:
		return "ingester"
	case Querier:
		return "querier"
	case QueryFrontend:
		return "query-frontend"
	case TableManager:
		return "table-manager"
	case Ruler:
		return "ruler"
	case Configs:
		return "configs"
	case AlertManager:
		return "alertmanager"
	case All:
		return "all"
	default:
		panic(fmt.Sprintf("unknown module name: %d", m))
	}
}

func (m *moduleName) Set(s string) error {
	switch strings.ToLower(s) {
	case "ring":
		*m = Ring
		return nil
	case "overrides":
		*m = Overrides
		return nil
	case "server":
		*m = Server
		return nil
	case "distributor":
		*m = Distributor
		return nil
	case "store":
		*m = Store
		return nil
	case "ingester":
		*m = Ingester
		return nil
	case "querier":
		*m = Querier
		return nil
	case "query-frontend":
		*m = QueryFrontend
		return nil
	case "table-manager":
		*m = TableManager
		return nil
	case "ruler":
		*m = Ruler
		return nil
	case "configs":
		*m = Configs
		return nil
	case "alertmanager":
		*m = AlertManager
		return nil
	case "all":
		*m = All
		return nil
	default:
		return fmt.Errorf("unrecognised module name: %s", s)
	}
}

func (m *moduleName) UnmarshalYAML(unmarshal func(interface{}) error) error {
	var s string
	if err := unmarshal(&s); err != nil {
		return err
	}
	return m.Set(s)
}

func (t *Cortex) initServer(cfg *Config) (err error) {
	t.server, err = server.New(cfg.Server)
	return
}

func (t *Cortex) stopServer() (err error) {
	t.server.Shutdown()
	return
}

func (t *Cortex) initRing(cfg *Config) (err error) {
	cfg.Ingester.LifecyclerConfig.RingConfig.KVStore.Multi.ConfigProvider = multiClientRuntimeConfigChannel(t.runtimeConfig)
	t.ring, err = ring.New(cfg.Ingester.LifecyclerConfig.RingConfig, "ingester", ring.IngesterRingKey)
	if err != nil {
		return
	}
	prometheus.MustRegister(t.ring)
	t.server.HTTP.Handle("/ring", t.ring)
	return
}

func (t *Cortex) initRuntimeConfig(cfg *Config) (err error) {
	if cfg.RuntimeConfig.LoadPath == "" {
		cfg.RuntimeConfig.LoadPath = cfg.LimitsConfig.PerTenantOverrideConfig
		cfg.RuntimeConfig.ReloadPeriod = cfg.LimitsConfig.PerTenantOverridePeriod
	}
	cfg.RuntimeConfig.Loader = loadRuntimeConfig

	// make sure to set default limits before we start loading configuration into memory
	validation.SetDefaultLimitsForYAMLUnmarshalling(cfg.LimitsConfig)

	t.runtimeConfig, err = runtimeconfig.NewRuntimeConfigManager(cfg.RuntimeConfig)
	return err
}

func (t *Cortex) stopRuntimeConfig() (err error) {
	t.runtimeConfig.Stop()
	return nil
}

func (t *Cortex) initOverrides(cfg *Config) (err error) {
	t.overrides, err = validation.NewOverrides(cfg.LimitsConfig, tenantLimitsFromRuntimeConfig(t.runtimeConfig))
	return err
}

func (t *Cortex) initDistributor(cfg *Config) (err error) {
	cfg.Distributor.DistributorRing.ListenPort = cfg.Server.GRPCListenPort

	// Check whether the distributor can join the distributors ring, which is
	// whenever it's not running as an internal dependency (ie. querier or
	// ruler's dependency)
	canJoinDistributorsRing := (cfg.Target == All || cfg.Target == Distributor)

	t.distributor, err = distributor.New(cfg.Distributor, cfg.IngesterClient, t.overrides, t.ring, canJoinDistributorsRing)
	if err != nil {
		return
	}

	t.server.HTTP.HandleFunc("/all_user_stats", t.distributor.AllUserStatsHandler)
	t.server.HTTP.Handle("/api/prom/push", t.httpAuthMiddleware.Wrap(http.HandlerFunc(t.distributor.PushHandler)))
	t.server.HTTP.Handle("/ha-tracker", t.distributor.Replicas)
	return
}

func (t *Cortex) stopDistributor() (err error) {
	t.distributor.Stop()
	return nil
}

func (t *Cortex) initQuerier(cfg *Config) (err error) {
<<<<<<< HEAD
	t.worker, err = frontend.NewWorker(cfg.Worker, httpgrpc_server.NewServer(t.server.HTTPServer.Handler), util.Logger)
	if err != nil {
		return
	}

	var store chunkstore.ChunkStore
=======
	var store querier.ChunkStore
>>>>>>> b43bd745

	if cfg.Storage.Engine == storage.StorageEngineTSDB {
		store, err = querier.NewBlockQuerier(cfg.TSDB, cfg.Server.LogLevel, prometheus.DefaultRegisterer)
		if err != nil {
			return err
		}
	} else {
		store = t.store
	}

	queryable, engine := querier.New(cfg.Querier, t.distributor, store)
	api := v1.NewAPI(
		engine,
		queryable,
		querier.DummyTargetRetriever{},
		querier.DummyAlertmanagerRetriever{},
		func() config.Config { return config.Config{} },
		map[string]string{}, // TODO: include configuration flags
		func(f http.HandlerFunc) http.HandlerFunc { return f },
		func() v1.TSDBAdmin { return nil }, // Only needed for admin APIs.
		false,                              // Disable admin APIs.
		util.Logger,
		querier.DummyRulesRetriever{},
		0, 0, 0, // Remote read samples and concurrency limit.
		regexp.MustCompile(".*"),
		func() (v1.RuntimeInfo, error) { return v1.RuntimeInfo{}, errors.New("not implemented") },
		&v1.PrometheusVersion{},
	)
	promRouter := route.New().WithPrefix("/api/prom/api/v1")
	api.Register(promRouter)

	subrouter := t.server.HTTP.PathPrefix("/api/prom").Subrouter()
	subrouter.PathPrefix("/api/v1").Handler(t.httpAuthMiddleware.Wrap(promRouter))
	subrouter.Path("/read").Handler(t.httpAuthMiddleware.Wrap(querier.RemoteReadHandler(queryable)))
	subrouter.Path("/validate_expr").Handler(t.httpAuthMiddleware.Wrap(http.HandlerFunc(t.distributor.ValidateExprHandler)))
	subrouter.Path("/chunks").Handler(t.httpAuthMiddleware.Wrap(querier.ChunksHandler(queryable)))
	subrouter.Path("/user_stats").Handler(middleware.AuthenticateUser.Wrap(http.HandlerFunc(t.distributor.UserStatsHandler)))

	// Start the query frontend worker once the query engine and the store
	// have been successfully initialized.
	t.worker, err = frontend.NewWorker(cfg.Worker, httpgrpc_server.NewServer(t.server.HTTPServer.Handler), util.Logger)
	if err != nil {
		return
	}

	// Once the execution reaches this point, all synchronous initialization has been
	// done and the querier is ready to serve queries, so we're just returning a 202.
	t.server.HTTP.Path("/ready").Handler(http.HandlerFunc(func(w http.ResponseWriter, r *http.Request) {
		w.WriteHeader(http.StatusNoContent)
	}))

	return
}

func (t *Cortex) stopQuerier() error {
	t.worker.Stop()
	return nil
}

func (t *Cortex) initIngester(cfg *Config) (err error) {
	cfg.Ingester.LifecyclerConfig.RingConfig.KVStore.Multi.ConfigProvider = multiClientRuntimeConfigChannel(t.runtimeConfig)
	cfg.Ingester.LifecyclerConfig.ListenPort = &cfg.Server.GRPCListenPort
	cfg.Ingester.TSDBEnabled = cfg.Storage.Engine == storage.StorageEngineTSDB
	cfg.Ingester.TSDBConfig = cfg.TSDB
	cfg.Ingester.ShardByAllLabels = cfg.Distributor.ShardByAllLabels

	t.ingester, err = ingester.New(cfg.Ingester, cfg.IngesterClient, t.overrides, t.store, prometheus.DefaultRegisterer)
	if err != nil {
		return
	}

	client.RegisterIngesterServer(t.server.GRPC, t.ingester)
	grpc_health_v1.RegisterHealthServer(t.server.GRPC, t.ingester)
	t.server.HTTP.Path("/ready").Handler(http.HandlerFunc(t.ingester.ReadinessHandler))
	t.server.HTTP.Path("/flush").Handler(http.HandlerFunc(t.ingester.FlushHandler))
	t.server.HTTP.Path("/shutdown").Handler(http.HandlerFunc(t.ingester.ShutdownHandler))
	return
}

func (t *Cortex) stopIngester() error {
	t.ingester.Shutdown()
	return nil
}

func (t *Cortex) initStore(cfg *Config) (err error) {
	if cfg.Storage.Engine == storage.StorageEngineTSDB {
		return nil
	}
	err = cfg.Schema.Load()
	if err != nil {
		return
	}

	t.store, err = storage.NewStore(cfg.Storage, cfg.ChunkStore, cfg.Schema, t.overrides)
	return
}

func (t *Cortex) stopStore() error {
	if t.store != nil {
		t.store.Stop()
	}
	return nil
}

func (t *Cortex) initQueryFrontend(cfg *Config) (err error) {
	err = cfg.Schema.Load()
	if err != nil {
		return
	}

	t.frontend, err = frontend.New(cfg.Frontend, util.Logger)
	if err != nil {
		return
	}
<<<<<<< HEAD
	tripperware, err := queryrange.NewTripperware(
		cfg.QueryRange,
		util.Logger,
		t.overrides,
		queryrange.PrometheusCodec,
		queryrange.PrometheusResponseExtractor,
		cfg.Schema,
		promql.EngineOpts{
			Logger:        util.Logger,
			Reg:           prometheus.DefaultRegisterer,
			MaxConcurrent: int(math.MaxInt64), // the frontend's promql engine should not set any concurrency controls (these are handled by middleware)
			MaxSamples:    cfg.Querier.MaxSamples,
			Timeout:       cfg.Querier.Timeout,
		},
	)
=======
	tripperware, cache, err := queryrange.NewTripperware(cfg.QueryRange, util.Logger, t.overrides, queryrange.PrometheusCodec, queryrange.PrometheusResponseExtractor)
>>>>>>> b43bd745
	if err != nil {
		return err
	}
	t.cache = cache
	t.frontend.Wrap(tripperware)

	frontend.RegisterFrontendServer(t.server.GRPC, t.frontend)
	t.server.HTTP.PathPrefix(cfg.HTTPPrefix).Handler(
		t.httpAuthMiddleware.Wrap(
			t.frontend.Handler(),
		),
	)
	return
}

func (t *Cortex) stopQueryFrontend() (err error) {
	t.frontend.Close()
	if t.cache != nil {
		t.cache.Stop()
		t.cache = nil
	}
	return
}

func (t *Cortex) initTableManager(cfg *Config) error {
	if cfg.Storage.Engine == storage.StorageEngineTSDB {
		return nil // table manager isn't used in v2
	}

	err := cfg.Schema.Load()
	if err != nil {
		return err
	}

	// Assume the newest config is the one to use
	lastConfig := &cfg.Schema.Configs[len(cfg.Schema.Configs)-1]

	if (cfg.TableManager.ChunkTables.WriteScale.Enabled ||
		cfg.TableManager.IndexTables.WriteScale.Enabled ||
		cfg.TableManager.ChunkTables.InactiveWriteScale.Enabled ||
		cfg.TableManager.IndexTables.InactiveWriteScale.Enabled ||
		cfg.TableManager.ChunkTables.ReadScale.Enabled ||
		cfg.TableManager.IndexTables.ReadScale.Enabled ||
		cfg.TableManager.ChunkTables.InactiveReadScale.Enabled ||
		cfg.TableManager.IndexTables.InactiveReadScale.Enabled) &&
		(cfg.Storage.AWSStorageConfig.ApplicationAutoScaling.URL == nil && cfg.Storage.AWSStorageConfig.Metrics.URL == "") {
		level.Error(util.Logger).Log("msg", "WriteScale is enabled but no ApplicationAutoScaling or Metrics URL has been provided")
		os.Exit(1)
	}

	tableClient, err := storage.NewTableClient(lastConfig.IndexType, cfg.Storage)
	if err != nil {
		return err
	}

	bucketClient, err := storage.NewBucketClient(cfg.Storage)
	util.CheckFatal("initializing bucket client", err)

	t.tableManager, err = chunk.NewTableManager(cfg.TableManager, cfg.Schema, cfg.Ingester.MaxChunkAge, tableClient, bucketClient)
	if err != nil {
		return err
	}
	t.tableManager.Start()
	return nil
}

func (t *Cortex) stopTableManager() error {
	if t.tableManager != nil {
		t.tableManager.Stop()
	}

	return nil
}

func (t *Cortex) initRuler(cfg *Config) (err error) {
	cfg.Ruler.LifecyclerConfig.ListenPort = &cfg.Server.GRPCListenPort
	queryable, engine := querier.New(cfg.Querier, t.distributor, t.store)

	t.ruler, err = ruler.NewRuler(cfg.Ruler, engine, queryable, t.distributor)
	if err != nil {
		return
	}

	t.server.HTTP.Handle("/ruler_ring", t.ruler)
	return
}

func (t *Cortex) stopRuler() error {
	t.ruler.Stop()
	return nil
}

func (t *Cortex) initConfigs(cfg *Config) (err error) {
	t.configDB, err = db.New(cfg.ConfigDB)
	if err != nil {
		return
	}

	t.configAPI = api.New(t.configDB)
	t.configAPI.RegisterRoutes(t.server.HTTP)
	return
}

func (t *Cortex) stopConfigs() error {
	t.configDB.Close()
	return nil
}

func (t *Cortex) initAlertmanager(cfg *Config) (err error) {
	t.alertmanager, err = alertmanager.NewMultitenantAlertmanager(&cfg.Alertmanager, cfg.ConfigStore)
	if err != nil {
		return
	}
	go t.alertmanager.Run()

	t.server.HTTP.PathPrefix("/status").Handler(t.alertmanager.GetStatusHandler())

	// TODO this clashed with the queirer and the distributor, so we cannot
	// run them in the same process.
	t.server.HTTP.PathPrefix("/api/prom").Handler(middleware.AuthenticateUser.Wrap(t.alertmanager))
	return
}

func (t *Cortex) stopAlertmanager() error {
	t.alertmanager.Stop()
	return nil
}

type module struct {
	deps []moduleName
	init func(t *Cortex, cfg *Config) error
	stop func(t *Cortex) error
}

var modules = map[moduleName]module{
	Server: {
		init: (*Cortex).initServer,
		stop: (*Cortex).stopServer,
	},

	RuntimeConfig: {
		init: (*Cortex).initRuntimeConfig,
		stop: (*Cortex).stopRuntimeConfig,
	},

	Ring: {
		deps: []moduleName{Server, RuntimeConfig},
		init: (*Cortex).initRing,
	},

	Overrides: {
		deps: []moduleName{RuntimeConfig},
		init: (*Cortex).initOverrides,
	},

	Distributor: {
		deps: []moduleName{Ring, Server, Overrides},
		init: (*Cortex).initDistributor,
		stop: (*Cortex).stopDistributor,
	},

	Store: {
		deps: []moduleName{Overrides},
		init: (*Cortex).initStore,
		stop: (*Cortex).stopStore,
	},

	Ingester: {
		deps: []moduleName{Overrides, Store, Server, RuntimeConfig},
		init: (*Cortex).initIngester,
		stop: (*Cortex).stopIngester,
	},

	Querier: {
		deps: []moduleName{Distributor, Store, Ring, Server},
		init: (*Cortex).initQuerier,
		stop: (*Cortex).stopQuerier,
	},

	QueryFrontend: {
		deps: []moduleName{Server, Overrides},
		init: (*Cortex).initQueryFrontend,
		stop: (*Cortex).stopQueryFrontend,
	},

	TableManager: {
		deps: []moduleName{Server},
		init: (*Cortex).initTableManager,
		stop: (*Cortex).stopTableManager,
	},

	Ruler: {
		deps: []moduleName{Distributor, Store},
		init: (*Cortex).initRuler,
		stop: (*Cortex).stopRuler,
	},

	Configs: {
		deps: []moduleName{Server},
		init: (*Cortex).initConfigs,
		stop: (*Cortex).stopConfigs,
	},

	AlertManager: {
		deps: []moduleName{Server},
		init: (*Cortex).initAlertmanager,
		stop: (*Cortex).stopAlertmanager,
	},

	All: {
		deps: []moduleName{Querier, Ingester, Distributor, TableManager},
	},
}<|MERGE_RESOLUTION|>--- conflicted
+++ resolved
@@ -218,16 +218,12 @@
 }
 
 func (t *Cortex) initQuerier(cfg *Config) (err error) {
-<<<<<<< HEAD
 	t.worker, err = frontend.NewWorker(cfg.Worker, httpgrpc_server.NewServer(t.server.HTTPServer.Handler), util.Logger)
 	if err != nil {
 		return
 	}
 
 	var store chunkstore.ChunkStore
-=======
-	var store querier.ChunkStore
->>>>>>> b43bd745
 
 	if cfg.Storage.Engine == storage.StorageEngineTSDB {
 		store, err = querier.NewBlockQuerier(cfg.TSDB, cfg.Server.LogLevel, prometheus.DefaultRegisterer)
@@ -342,8 +338,7 @@
 	if err != nil {
 		return
 	}
-<<<<<<< HEAD
-	tripperware, err := queryrange.NewTripperware(
+	tripperware, cache, err := queryrange.NewTripperware(
 		cfg.QueryRange,
 		util.Logger,
 		t.overrides,
@@ -358,9 +353,7 @@
 			Timeout:       cfg.Querier.Timeout,
 		},
 	)
-=======
-	tripperware, cache, err := queryrange.NewTripperware(cfg.QueryRange, util.Logger, t.overrides, queryrange.PrometheusCodec, queryrange.PrometheusResponseExtractor)
->>>>>>> b43bd745
+
 	if err != nil {
 		return err
 	}
