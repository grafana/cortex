package distributor

import (
	"bytes"
	"context"
	"flag"
	"fmt"
	"hash/fnv"
	"net/http"
	"sync"
	"sync/atomic"
	"time"

	"golang.org/x/time/rate"
	"google.golang.org/grpc/health/grpc_health_v1"

	opentracing "github.com/opentracing/opentracing-go"
	"github.com/prometheus/client_golang/prometheus"
	"github.com/prometheus/common/model"
	"github.com/prometheus/prometheus/pkg/labels"
	"github.com/prometheus/prometheus/promql"

	billing "github.com/weaveworks/billing-client"
	"github.com/weaveworks/common/httpgrpc"
	"github.com/weaveworks/common/instrument"
	"github.com/weaveworks/common/user"
	"github.com/weaveworks/cortex/pkg/ingester/client"
	ingester_client "github.com/weaveworks/cortex/pkg/ingester/client"
	"github.com/weaveworks/cortex/pkg/prom1/storage/metric"
	"github.com/weaveworks/cortex/pkg/ring"
	"github.com/weaveworks/cortex/pkg/util"
)

var (
	numClientsDesc = prometheus.NewDesc(
		"cortex_distributor_ingester_clients",
		"The current number of ingester clients.",
		nil, nil,
	)
	labelNameBytes = []byte(model.MetricNameLabel)
)

// Distributor is a storage.SampleAppender and a client.Querier which
// forwards appends and queries to individual ingesters.
type Distributor struct {
	cfg          Config
	ring         ring.ReadRing
	clientsMtx   sync.RWMutex
	ingesterPool *ingester_client.Pool

	billingClient *billing.Client

	// Per-user rate limiters.
	ingestLimitersMtx sync.Mutex
	ingestLimiters    map[string]*rate.Limiter

	queryDuration          *prometheus.HistogramVec
	receivedSamples        prometheus.Counter
	sendDuration           *prometheus.HistogramVec
	ingesterAppends        *prometheus.CounterVec
	ingesterAppendFailures *prometheus.CounterVec
	ingesterQueries        *prometheus.CounterVec
	ingesterQueryFailures  *prometheus.CounterVec
}

// Config contains the configuration require to
// create a Distributor
type Config struct {
	EnableBilling        bool
	BillingConfig        billing.Config
	IngesterClientConfig ingester_client.Config
	PoolConfig           ingester_client.PoolConfig

	RemoteTimeout      time.Duration
	IngestionRateLimit float64
	IngestionBurstSize int

	ShardByMetricName bool

	// for testing
	ingesterClientFactory client.Factory
}

// RegisterFlags adds the flags required to config this to the given FlagSet
func (cfg *Config) RegisterFlags(f *flag.FlagSet) {
	cfg.BillingConfig.RegisterFlags(f)
	cfg.IngesterClientConfig.RegisterFlags(f)
	cfg.PoolConfig.RegisterFlags(f)

	flag.BoolVar(&cfg.EnableBilling, "distributor.enable-billing", false, "Report number of ingested samples to billing system.")
	flag.DurationVar(&cfg.RemoteTimeout, "distributor.remote-timeout", 2*time.Second, "Timeout for downstream ingesters.")
	flag.Float64Var(&cfg.IngestionRateLimit, "distributor.ingestion-rate-limit", 25000, "Per-user ingestion rate limit in samples per second.")
	flag.IntVar(&cfg.IngestionBurstSize, "distributor.ingestion-burst-size", 50000, "Per-user allowed ingestion burst size (in number of samples).")
<<<<<<< HEAD
=======
	flag.BoolVar(&cfg.HealthCheckIngesters, "distributor.health-check-ingesters", false, "Run a health check on each ingester client during periodic cleanup.")
	flag.BoolVar(&cfg.ShardByMetricName, "distributor.shard-by-metric-name", true, "If samples shoud be distributed solely by user and metric name, as opposed to all labels.")
>>>>>>> 2d7d1651
}

// New constructs a new Distributor
func New(cfg Config, ring ring.ReadRing) (*Distributor, error) {
	if cfg.ingesterClientFactory == nil {
		cfg.ingesterClientFactory = ingester_client.MakeIngesterClient
	}

	var billingClient *billing.Client
	if cfg.EnableBilling {
		var err error
		billingClient, err = billing.NewClient(cfg.BillingConfig)
		if err != nil {
			return nil, err
		}
	}

	cfg.PoolConfig.RemoteTimeout = cfg.RemoteTimeout
	factory := func(addr string) (grpc_health_v1.HealthClient, error) {
		return cfg.ingesterClientFactory(addr, cfg.IngesterClientConfig)
	}

	d := &Distributor{
		cfg:            cfg,
		ring:           ring,
		ingesterPool:   ingester_client.NewPool(cfg.PoolConfig, ring, factory),
		billingClient:  billingClient,
		ingestLimiters: map[string]*rate.Limiter{},
		queryDuration: prometheus.NewHistogramVec(prometheus.HistogramOpts{
			Namespace: "cortex",
			Name:      "distributor_query_duration_seconds",
			Help:      "Time spent executing expression queries.",
			Buckets:   []float64{.005, .01, .025, .05, .1, .25, .5, 1, 2.5, 5, 10, 20, 30},
		}, []string{"method", "status_code"}),
		receivedSamples: prometheus.NewCounter(prometheus.CounterOpts{
			Namespace: "cortex",
			Name:      "distributor_received_samples_total",
			Help:      "The total number of received samples.",
		}),
		sendDuration: prometheus.NewHistogramVec(prometheus.HistogramOpts{
			Namespace: "cortex",
			Name:      "distributor_send_duration_seconds",
			Help:      "Time spent sending a sample batch to multiple replicated ingesters.",
			Buckets:   []float64{.001, .0025, .005, .01, .025, .05, .1, .25, .5, 1},
		}, []string{"method", "status_code"}),
		ingesterAppends: prometheus.NewCounterVec(prometheus.CounterOpts{
			Namespace: "cortex",
			Name:      "distributor_ingester_appends_total",
			Help:      "The total number of batch appends sent to ingesters.",
		}, []string{"ingester"}),
		ingesterAppendFailures: prometheus.NewCounterVec(prometheus.CounterOpts{
			Namespace: "cortex",
			Name:      "distributor_ingester_append_failures_total",
			Help:      "The total number of failed batch appends sent to ingesters.",
		}, []string{"ingester"}),
		ingesterQueries: prometheus.NewCounterVec(prometheus.CounterOpts{
			Namespace: "cortex",
			Name:      "distributor_ingester_queries_total",
			Help:      "The total number of queries sent to ingesters.",
		}, []string{"ingester"}),
		ingesterQueryFailures: prometheus.NewCounterVec(prometheus.CounterOpts{
			Namespace: "cortex",
			Name:      "distributor_ingester_query_failures_total",
			Help:      "The total number of failed queries sent to ingesters.",
		}, []string{"ingester"}),
	}
	return d, nil
}

// Stop stops the distributor's maintenance loop.
func (d *Distributor) Stop() {
	d.ingesterPool.Stop()
}

func (d *Distributor) tokenForLabels(userID string, labels []client.LabelPair) (uint32, error) {
	if d.cfg.ShardByMetricName {
		return shardByMetricName(userID, labels)
	}

	return shardByAllLabels(userID, labels)
}

func shardByMetricName(userID string, labels []client.LabelPair) (uint32, error) {
	for _, label := range labels {
		if label.Name.Equal(labelNameBytes) {
			h := fnv.New32()
			h.Write([]byte(userID))
			h.Write(label.Value)
			return h.Sum32(), nil
		}
	}
	return 0, fmt.Errorf("No metric name label")
}

func shardByAllLabels(userID string, labels []client.LabelPair) (uint32, error) {
	h := fnv.New32()
	h.Write([]byte(userID))
	lastLabelName := []byte{}
	for _, label := range labels {
		if bytes.Compare(lastLabelName, label.Name) >= 0 {
			return 0, fmt.Errorf("Labels not sorted")
		}
		h.Write(label.Name)
		h.Write(label.Value)
	}
	return h.Sum32(), nil
}

type sampleTracker struct {
	labels      []client.LabelPair
	sample      client.Sample
	minSuccess  int
	maxFailures int
	succeeded   int32
	failed      int32
}

type pushTracker struct {
	samplesPending int32
	samplesFailed  int32
	done           chan struct{}
	err            chan error
}

// Push implements client.IngesterServer
func (d *Distributor) Push(ctx context.Context, req *client.WriteRequest) (*client.WriteResponse, error) {
	userID, err := user.ExtractOrgID(ctx)
	if err != nil {
		return nil, err
	}

	// First we flatten out the request into a list of samples.
	// We use the heuristic of 1 sample per TS to size the array.
	// We also work out the hash value at the same time.
	samples := make([]sampleTracker, 0, len(req.Timeseries))
	keys := make([]uint32, 0, len(req.Timeseries))
	for _, ts := range req.Timeseries {
		key, err := d.tokenForLabels(userID, ts.Labels)
		if err != nil {
			return nil, err
		}

		for _, s := range ts.Samples {
			keys = append(keys, key)
			samples = append(samples, sampleTracker{
				labels: ts.Labels,
				sample: s,
			})
		}
	}
	d.receivedSamples.Add(float64(len(samples)))

	if len(samples) == 0 {
		return &client.WriteResponse{}, nil
	}

	limiter := d.getOrCreateIngestLimiter(userID)
	if !limiter.AllowN(time.Now(), len(samples)) {
		// Return a 4xx here to have the client discard the data and not retry. If a client
		// is sending too much data consistently we will unlikely ever catch up otherwise.
		return nil, httpgrpc.Errorf(http.StatusTooManyRequests, "ingestion rate limit (%v) exceeded while adding %d samples", limiter.Limit(), len(samples))
	}

	replicationSets, err := d.ring.BatchGet(keys, ring.Write)
	if err != nil {
		return nil, err
	}

	samplesByIngester := map[*ring.IngesterDesc][]*sampleTracker{}
	for i, replicationSet := range replicationSets {
		samples[i].minSuccess = len(replicationSet.Ingesters) - replicationSet.MaxErrors
		samples[i].maxFailures = replicationSet.MaxErrors
		for _, ingester := range replicationSet.Ingesters {
			samplesByIngester[ingester] = append(samplesByIngester[ingester], &samples[i])
		}
	}

	pushTracker := pushTracker{
		samplesPending: int32(len(samples)),
		done:           make(chan struct{}),
		err:            make(chan error),
	}
	for ingester, samples := range samplesByIngester {
		go func(ingester *ring.IngesterDesc, samples []*sampleTracker) {
			// Use a background context to make sure all ingesters get samples even if we return early
			localCtx, cancel := context.WithTimeout(context.Background(), d.cfg.RemoteTimeout)
			defer cancel()
			localCtx = user.InjectOrgID(localCtx, userID)
			if sp := opentracing.SpanFromContext(ctx); sp != nil {
				localCtx = opentracing.ContextWithSpan(localCtx, sp)
			}
			d.sendSamples(localCtx, ingester, samples, &pushTracker)
		}(ingester, samples)
	}
	select {
	case err := <-pushTracker.err:
		return nil, err
	case <-pushTracker.done:
		return &client.WriteResponse{}, nil
	}
}

func (d *Distributor) getOrCreateIngestLimiter(userID string) *rate.Limiter {
	d.ingestLimitersMtx.Lock()
	defer d.ingestLimitersMtx.Unlock()

	if limiter, ok := d.ingestLimiters[userID]; ok {
		return limiter
	}

	limiter := rate.NewLimiter(rate.Limit(d.cfg.IngestionRateLimit), d.cfg.IngestionBurstSize)
	d.ingestLimiters[userID] = limiter
	return limiter
}

func (d *Distributor) sendSamples(ctx context.Context, ingester *ring.IngesterDesc, sampleTrackers []*sampleTracker, pushTracker *pushTracker) {
	err := d.sendSamplesErr(ctx, ingester, sampleTrackers)

	// If we succeed, decrement each sample's pending count by one.  If we reach
	// the required number of successful puts on this sample, then decrement the
	// number of pending samples by one.  If we successfully push all samples to
	// min success ingesters, wake up the waiting rpc so it can return early.
	// Similarly, track the number of errors, and if it exceeds maxFailures
	// shortcut the waiting rpc.
	//
	// The use of atomic increments here guarantees only a single sendSamples
	// goroutine will write to either channel.
	for i := range sampleTrackers {
		if err != nil {
			if atomic.AddInt32(&sampleTrackers[i].failed, 1) <= int32(sampleTrackers[i].maxFailures) {
				continue
			}
			if atomic.AddInt32(&pushTracker.samplesFailed, 1) == 1 {
				pushTracker.err <- err
			}
		} else {
			if atomic.AddInt32(&sampleTrackers[i].succeeded, 1) != int32(sampleTrackers[i].minSuccess) {
				continue
			}
			if atomic.AddInt32(&pushTracker.samplesPending, -1) == 0 {
				pushTracker.done <- struct{}{}
			}
		}
	}
}

func (d *Distributor) sendSamplesErr(ctx context.Context, ingester *ring.IngesterDesc, samples []*sampleTracker) error {
	h, err := d.ingesterPool.GetClientFor(ingester.Addr)
	if err != nil {
		return err
	}
	c := h.(ingester_client.IngesterClient)

	req := &client.WriteRequest{
		Timeseries: make([]client.TimeSeries, 0, len(samples)),
	}
	for _, s := range samples {
		req.Timeseries = append(req.Timeseries, client.TimeSeries{
			Labels:  s.labels,
			Samples: []client.Sample{s.sample},
		})
	}

	err = instrument.TimeRequestHistogram(ctx, "Distributor.sendSamples", d.sendDuration, func(ctx context.Context) error {
		_, err := c.Push(ctx, req)
		return err
	})
	d.ingesterAppends.WithLabelValues(ingester.Addr).Inc()
	if err != nil {
		d.ingesterAppendFailures.WithLabelValues(ingester.Addr).Inc()
	}
	return err
}

// Query implements Querier.
func (d *Distributor) Query(ctx context.Context, from, to model.Time, matchers ...*labels.Matcher) (model.Matrix, error) {
	var matrix model.Matrix
	err := instrument.TimeRequestHistogram(ctx, "Distributor.Query", d.queryDuration, func(ctx context.Context) error {
		req, err := ingester_client.ToQueryRequest(from, to, matchers)
		if err != nil {
			return err
		}

		// From now on, just query all ingesters.
		replicationSet, err := d.ring.GetAll()
		if err != nil {
			return promql.ErrStorage(err)
		}

		matrix, err = d.queryIngesters(ctx, replicationSet, req)
		return promql.ErrStorage(err)
	})
	return matrix, err
}

// Query implements Querier.
func (d *Distributor) queryIngesters(ctx context.Context, replicationSet ring.ReplicationSet, req *client.QueryRequest) (model.Matrix, error) {
	// Fetch samples from multiple ingesters
	errs := make(chan error, len(replicationSet.Ingesters))
	results := make(chan model.Matrix, len(replicationSet.Ingesters))
	for _, ing := range replicationSet.Ingesters {
		go func(ing *ring.IngesterDesc) {
			result, err := d.queryIngester(ctx, ing, req)
			if err != nil {
				errs <- err
			} else {
				results <- result
			}
		}(ing)
	}

	// Only wait for minSuccessful responses (or maxErrors), and accumulate the samples
	// by fingerprint, merging them into any existing samples.
	fpToSampleStream := map[model.Fingerprint]*model.SampleStream{}
	minSuccess := len(replicationSet.Ingesters) - replicationSet.MaxErrors
	var numErrs, numSuccess int
	for numSuccess < minSuccess {
		select {
		case err := <-errs:
			numErrs++
			if numErrs > replicationSet.MaxErrors {
				return nil, err
			}

		case result := <-results:
			numSuccess++
			for _, ss := range result {
				fp := ss.Metric.Fingerprint()
				mss, ok := fpToSampleStream[fp]
				if !ok {
					mss = &model.SampleStream{
						Metric: ss.Metric,
					}
					fpToSampleStream[fp] = mss
				}
				mss.Values = util.MergeSampleSets(mss.Values, ss.Values)
			}
		}
	}

	result := model.Matrix{}
	for _, ss := range fpToSampleStream {
		result = append(result, ss)
	}
	return result, nil
}

func (d *Distributor) queryIngester(ctx context.Context, ing *ring.IngesterDesc, req *client.QueryRequest) (model.Matrix, error) {
	client, err := d.ingesterPool.GetClientFor(ing.Addr)
	if err != nil {
		return nil, err
	}

	resp, err := client.(ingester_client.IngesterClient).Query(ctx, req)
	d.ingesterQueries.WithLabelValues(ing.Addr).Inc()
	if err != nil {
		d.ingesterQueryFailures.WithLabelValues(ing.Addr).Inc()
		return nil, err
	}

	return ingester_client.FromQueryResponse(resp), nil
}

// forAllIngesters runs f, in parallel, for all ingesters
func (d *Distributor) forAllIngesters(f func(client.IngesterClient) (interface{}, error)) ([]interface{}, error) {
	replicationSet, err := d.ring.GetAll()
	if err != nil {
		return nil, err
	}

	resps, errs := make(chan interface{}), make(chan error)
	for _, ingester := range replicationSet.Ingesters {
		go func(ingester *ring.IngesterDesc) {
			client, err := d.ingesterPool.GetClientFor(ingester.Addr)
			if err != nil {
				errs <- err
				return
			}

			resp, err := f(client.(ingester_client.IngesterClient))
			if err != nil {
				errs <- err
			} else {
				resps <- resp
			}
		}(ingester)
	}

	var lastErr error
	result, numErrs := []interface{}{}, 0
	for range replicationSet.Ingesters {
		select {
		case resp := <-resps:
			result = append(result, resp)
		case lastErr = <-errs:
			numErrs++
		}
	}

	if numErrs > replicationSet.MaxErrors {
		return nil, lastErr
	}

	return result, nil
}

// LabelValuesForLabelName returns all of the label values that are associated with a given label name.
func (d *Distributor) LabelValuesForLabelName(ctx context.Context, labelName model.LabelName) (model.LabelValues, error) {
	req := &client.LabelValuesRequest{
		LabelName: string(labelName),
	}
	resps, err := d.forAllIngesters(func(client client.IngesterClient) (interface{}, error) {
		return client.LabelValues(ctx, req)
	})
	if err != nil {
		return nil, err
	}

	valueSet := map[model.LabelValue]struct{}{}
	for _, resp := range resps {
		for _, v := range resp.(*client.LabelValuesResponse).LabelValues {
			valueSet[model.LabelValue(v)] = struct{}{}
		}
	}

	values := make(model.LabelValues, 0, len(valueSet))
	for v := range valueSet {
		values = append(values, v)
	}
	return values, nil
}

// MetricsForLabelMatchers gets the metrics that match said matchers
func (d *Distributor) MetricsForLabelMatchers(ctx context.Context, from, through model.Time, matchers ...*labels.Matcher) ([]metric.Metric, error) {
	req, err := ingester_client.ToMetricsForLabelMatchersRequest(from, through, matchers)
	if err != nil {
		return nil, err
	}

	resps, err := d.forAllIngesters(func(client client.IngesterClient) (interface{}, error) {
		return client.MetricsForLabelMatchers(ctx, req)
	})
	if err != nil {
		return nil, err
	}

	metrics := map[model.Fingerprint]model.Metric{}
	for _, resp := range resps {
		ms := ingester_client.FromMetricsForLabelMatchersResponse(resp.(*client.MetricsForLabelMatchersResponse))
		for _, m := range ms {
			metrics[m.Fingerprint()] = m
		}
	}

	result := make([]metric.Metric, 0, len(metrics))
	for _, m := range metrics {
		result = append(result, metric.Metric{
			Metric: m,
		})
	}
	return result, nil
}

// UserStats returns statistics about the current user.
func (d *Distributor) UserStats(ctx context.Context) (*UserStats, error) {
	req := &client.UserStatsRequest{}
	resps, err := d.forAllIngesters(func(client client.IngesterClient) (interface{}, error) {
		return client.UserStats(ctx, req)
	})
	if err != nil {
		return nil, err
	}

	totalStats := &UserStats{}
	for _, resp := range resps {
		totalStats.IngestionRate += resp.(*client.UserStatsResponse).IngestionRate
		totalStats.NumSeries += resp.(*client.UserStatsResponse).NumSeries
	}

	totalStats.IngestionRate /= float64(d.ring.ReplicationFactor())
	totalStats.NumSeries /= uint64(d.ring.ReplicationFactor())

	return totalStats, nil
}

// UserIDStats models ingestion statistics for one user, including the user ID
type UserIDStats struct {
	UserID string `json:"userID"`
	UserStats
}

// AllUserStats returns statistics about all users.
// Note it does not divide by the ReplicationFactor like UserStats()
func (d *Distributor) AllUserStats(ctx context.Context) ([]UserIDStats, error) {
	// Add up by user, across all responses from ingesters
	perUserTotals := make(map[string]UserStats)

	req := &client.UserStatsRequest{}
	ctx = user.InjectOrgID(ctx, "1") // fake: ingester insists on having an org ID
	// Not using d.forAllIngesters(), so we can fail after first error.
	replicationSet, err := d.ring.GetAll()
	if err != nil {
		return nil, err
	}
	for _, ingester := range replicationSet.Ingesters {
		client, err := d.ingesterPool.GetClientFor(ingester.Addr)
		if err != nil {
			return nil, err
		}
		resp, err := client.(ingester_client.IngesterClient).AllUserStats(ctx, req)
		if err != nil {
			return nil, err
		}
		for _, u := range resp.Stats {
			s := perUserTotals[u.UserId]
			s.IngestionRate += u.Data.IngestionRate
			s.NumSeries += u.Data.NumSeries
			perUserTotals[u.UserId] = s
		}
	}

	// Turn aggregated map into a slice for return
	response := make([]UserIDStats, 0, len(perUserTotals))
	for id, stats := range perUserTotals {
		response = append(response, UserIDStats{
			UserID: id,
			UserStats: UserStats{
				IngestionRate: stats.IngestionRate,
				NumSeries:     stats.NumSeries,
			},
		})
	}

	return response, nil
}

// Describe implements prometheus.Collector.
func (d *Distributor) Describe(ch chan<- *prometheus.Desc) {
	d.queryDuration.Describe(ch)
	ch <- d.receivedSamples.Desc()
	d.sendDuration.Describe(ch)
	d.ring.Describe(ch)
	ch <- numClientsDesc
	d.ingesterAppends.Describe(ch)
	d.ingesterAppendFailures.Describe(ch)
	d.ingesterQueries.Describe(ch)
	d.ingesterQueryFailures.Describe(ch)
}

// Collect implements prometheus.Collector.
func (d *Distributor) Collect(ch chan<- prometheus.Metric) {
	d.queryDuration.Collect(ch)
	ch <- d.receivedSamples
	d.sendDuration.Collect(ch)
	d.ring.Collect(ch)
	d.ingesterAppends.Collect(ch)
	d.ingesterAppendFailures.Collect(ch)
	d.ingesterQueries.Collect(ch)
	d.ingesterQueryFailures.Collect(ch)
	d.clientsMtx.RLock()
	defer d.clientsMtx.RUnlock()
	ch <- prometheus.MustNewConstMetric(
		numClientsDesc,
		prometheus.GaugeValue,
		float64(d.ingesterPool.Count()),
	)
}<|MERGE_RESOLUTION|>--- conflicted
+++ resolved
@@ -91,17 +91,16 @@
 	flag.DurationVar(&cfg.RemoteTimeout, "distributor.remote-timeout", 2*time.Second, "Timeout for downstream ingesters.")
 	flag.Float64Var(&cfg.IngestionRateLimit, "distributor.ingestion-rate-limit", 25000, "Per-user ingestion rate limit in samples per second.")
 	flag.IntVar(&cfg.IngestionBurstSize, "distributor.ingestion-burst-size", 50000, "Per-user allowed ingestion burst size (in number of samples).")
-<<<<<<< HEAD
-=======
-	flag.BoolVar(&cfg.HealthCheckIngesters, "distributor.health-check-ingesters", false, "Run a health check on each ingester client during periodic cleanup.")
 	flag.BoolVar(&cfg.ShardByMetricName, "distributor.shard-by-metric-name", true, "If samples shoud be distributed solely by user and metric name, as opposed to all labels.")
->>>>>>> 2d7d1651
 }
 
 // New constructs a new Distributor
 func New(cfg Config, ring ring.ReadRing) (*Distributor, error) {
+	cfg.PoolConfig.RemoteTimeout = cfg.RemoteTimeout
 	if cfg.ingesterClientFactory == nil {
-		cfg.ingesterClientFactory = ingester_client.MakeIngesterClient
+		cfg.ingesterClientFactory = func(addr string) (grpc_health_v1.HealthClient, error) {
+			return ingester_client.MakeIngesterClient(addr, cfg.IngesterClientConfig)
+		}
 	}
 
 	var billingClient *billing.Client
@@ -113,15 +112,10 @@
 		}
 	}
 
-	cfg.PoolConfig.RemoteTimeout = cfg.RemoteTimeout
-	factory := func(addr string) (grpc_health_v1.HealthClient, error) {
-		return cfg.ingesterClientFactory(addr, cfg.IngesterClientConfig)
-	}
-
 	d := &Distributor{
 		cfg:            cfg,
 		ring:           ring,
-		ingesterPool:   ingester_client.NewPool(cfg.PoolConfig, ring, factory),
+		ingesterPool:   ingester_client.NewPool(cfg.PoolConfig, ring, cfg.ingesterClientFactory),
 		billingClient:  billingClient,
 		ingestLimiters: map[string]*rate.Limiter{},
 		queryDuration: prometheus.NewHistogramVec(prometheus.HistogramOpts{
