package chunk

import (
	"context"
	"errors"
	"fmt"

	"github.com/go-kit/kit/log/level"
	"github.com/prometheus/client_golang/prometheus"
	"github.com/prometheus/client_golang/prometheus/promauto"
	"github.com/prometheus/common/model"
	"github.com/prometheus/prometheus/pkg/labels"

	"github.com/weaveworks/common/user"
	"github.com/weaveworks/cortex/pkg/chunk/cache"
	"github.com/weaveworks/cortex/pkg/util"
	"github.com/weaveworks/cortex/pkg/util/extract"
)

var (
	errCardinalityExceeded = errors.New("cardinality limit exceeded")

	indexLookupsPerQuery = promauto.NewHistogram(prometheus.HistogramOpts{
		Namespace: "cortex",
		Name:      "chunk_store_index_lookups_per_query",
		Help:      "Distribution of #index lookups per query.",
		Buckets:   prometheus.DefBuckets,
	})
	preIntersectionPerQuery = promauto.NewHistogram(prometheus.HistogramOpts{
		Namespace: "cortex",
		Name:      "chunk_store_series_pre_intersection_per_query",
		Help:      "Distribution of #series (pre intersection) per query.",
		// A reasonable upper bound is around 100k - 10*(8^8) = 167k.
		Buckets: prometheus.ExponentialBuckets(10, 8, 8),
	})
	postIntersectionPerQuery = promauto.NewHistogram(prometheus.HistogramOpts{
		Namespace: "cortex",
		Name:      "chunk_store_series_post_intersection_per_query",
		Help:      "Distribution of #series (post intersection) per query.",
		// A reasonable upper bound is around 100k - 10*(8^8) = 167k.
		Buckets: prometheus.ExponentialBuckets(10, 8, 8),
	})
	chunksPerQuery = promauto.NewHistogram(prometheus.HistogramOpts{
		Namespace: "cortex",
		Name:      "chunk_store_chunks_per_query",
		Help:      "Distribution of #chunks per query.",
		// For v. high cardinality could go upto 1m chunks per query - 10*(8^9) = 1.3m.
		Buckets: prometheus.ExponentialBuckets(10, 8, 9),
	})
)

// seriesStore implements Store
type seriesStore struct {
	store
<<<<<<< HEAD
	cardinalityCache *FifoCache
=======
	cardinalityCache *cache.FifoCache
>>>>>>> 443a18e0
}

func newSeriesStore(cfg StoreConfig, schema Schema, storage StorageClient) (Store, error) {
	fetcher, err := NewChunkFetcher(cfg.CacheConfig, storage)
	if err != nil {
		return nil, err
	}

	return &seriesStore{
		store: store{
			cfg:     cfg,
			storage: storage,
			schema:  schema,
			Fetcher: fetcher,
		},
<<<<<<< HEAD
		cardinalityCache: NewFifoCache("cardinality", cfg.CardinalityCacheSize, cfg.CardinalityCacheValidity),
=======
		cardinalityCache: cache.NewFifoCache("cardinality", cfg.CardinalityCacheSize, cfg.CardinalityCacheValidity),
>>>>>>> 443a18e0
	}, nil
}

// Get implements Store
func (c *seriesStore) Get(ctx context.Context, from, through model.Time, allMatchers ...*labels.Matcher) ([]Chunk, error) {
	log, ctx := newSpanLogger(ctx, "ChunkStore.Get")
	defer log.Span.Finish()
	level.Debug(log).Log("from", from, "through", through, "matchers", len(allMatchers))

	// Validate the query is within reasonable bounds.
	shortcut, err := c.validateQuery(ctx, from, &through)
	if err != nil {
		return nil, err
	} else if shortcut {
		return nil, nil
	}

	// Ensure this query includes a metric name.
	metricNameMatcher, allMatchers, ok := extract.MetricNameMatcherFromMatchers(allMatchers)
	if !ok || metricNameMatcher.Type != labels.MatchEqual {
		return nil, fmt.Errorf("query must contain metric name")
	}
	level.Debug(log).Log("metric", metricNameMatcher.Value)

	// Fetch the series IDs from the index, based on non-empty matchers from
	// the query.
	_, matchers := util.SplitFiltersAndMatchers(allMatchers)
	seriesIDs, err := c.lookupSeriesByMetricNameMatchers(ctx, from, through, metricNameMatcher.Value, matchers)
	if err != nil {
		return nil, err
	}
	level.Debug(log).Log("series-ids", len(seriesIDs))

	// Lookup the series in the index to get the chunks.
	chunkIDs, err := c.lookupChunksBySeries(ctx, from, through, seriesIDs)
	if err != nil {
		return nil, err
	}
	level.Debug(log).Log("chunk-ids", len(chunkIDs))

	// Filter out chunks that are not in the selected time range.
	chunks, err := c.convertChunkIDsToChunks(ctx, chunkIDs)
	if err != nil {
		return nil, err
	}
	filtered, keys := filterChunksByTime(from, through, chunks)
	level.Debug(log).Log("chunks-post-filtering", len(chunks))
	chunksPerQuery.Observe(float64(len(filtered)))

	// Protect ourselves against OOMing.
	if len(chunkIDs) > c.cfg.QueryChunkLimit {
		err := fmt.Errorf("Query %v fetched too many chunks (%d > %d)", allMatchers, len(chunkIDs), c.cfg.QueryChunkLimit)
		level.Error(log).Log("err", err)
		return nil, err
	}

	// Now fetch the actual chunk data from Memcache / S3
	allChunks, err := c.FetchChunks(ctx, filtered, keys)
	if err != nil {
		level.Error(log).Log("err", err)
		return nil, err
	}

	// Filter out chunks based on the empty matchers in the query.
	filteredChunks := filterChunksByMatchers(allChunks, allMatchers)
	return filteredChunks, nil
}

func (c *seriesStore) lookupSeriesByMetricNameMatchers(ctx context.Context, from, through model.Time, metricName string, matchers []*labels.Matcher) ([]string, error) {
	log, ctx := newSpanLogger(ctx, "ChunkStore.lookupSeriesByMetricNameMatchers", "metricName", metricName, "matchers", len(matchers))
	defer log.Span.Finish()

	// Just get series for metric if there are no matchers
	if len(matchers) == 0 {
		indexLookupsPerQuery.Observe(1)
		series, err := c.lookupSeriesByMetricNameMatcher(ctx, from, through, metricName, nil)
		if err != nil {
			preIntersectionPerQuery.Observe(float64(len(series)))
			postIntersectionPerQuery.Observe(float64(len(series)))
		}
		return series, err
	}

	// Otherwise get series which include other matchers
	incomingIDs := make(chan []string)
	incomingErrors := make(chan error)
	indexLookupsPerQuery.Observe(float64(len(matchers)))
	for _, matcher := range matchers {
		go func(matcher *labels.Matcher) {
			ids, err := c.lookupSeriesByMetricNameMatcher(ctx, from, through, metricName, matcher)
			if err != nil {
				incomingErrors <- err
				return
			}
			incomingIDs <- ids
		}(matcher)
	}

	// Receive series IDs from all matchers, intersect as we go.
	var ids []string
	var preIntersectionCount int
	var lastErr error
	var cardinalityExceededErrors int
	for i := 0; i < len(matchers); i++ {
		select {
		case incoming := <-incomingIDs:
			preIntersectionCount += len(incoming)
			if ids == nil {
				ids = incoming
			} else {
				ids = intersectStrings(ids, incoming)
			}
		case err := <-incomingErrors:
			if err == errCardinalityExceeded {
				cardinalityExceededErrors++
			} else {
				lastErr = err
			}
		}
	}
	if cardinalityExceededErrors == len(matchers) {
		return nil, errCardinalityExceeded
	} else if lastErr != nil {
		return nil, lastErr
	}
	preIntersectionPerQuery.Observe(float64(preIntersectionCount))
	postIntersectionPerQuery.Observe(float64(len(ids)))

	level.Debug(log).Log("msg", "post intersection", "ids", len(ids))
	return ids, nil
}

func (c *seriesStore) lookupSeriesByMetricNameMatcher(ctx context.Context, from, through model.Time, metricName string, matcher *labels.Matcher) ([]string, error) {
	log, ctx := newSpanLogger(ctx, "ChunkStore.lookupSeriesByMetricNameMatcher", "metricName", metricName, "matcher", matcher)
	defer log.Span.Finish()

	userID, err := user.ExtractOrgID(ctx)
	if err != nil {
		return nil, err
	}

	var queries []IndexQuery
	if matcher == nil {
		queries, err = c.schema.GetReadQueriesForMetric(from, through, userID, model.LabelValue(metricName))
	} else if matcher.Type != labels.MatchEqual {
		queries, err = c.schema.GetReadQueriesForMetricLabel(from, through, userID, model.LabelValue(metricName), model.LabelName(matcher.Name))
	} else {
		queries, err = c.schema.GetReadQueriesForMetricLabelValue(from, through, userID, model.LabelValue(metricName), model.LabelName(matcher.Name), model.LabelValue(matcher.Value))
	}
	if err != nil {
		return nil, err
	}
	level.Debug(log).Log("queries", len(queries))

	for _, query := range queries {
		value, ok := c.cardinalityCache.Get(ctx, query.HashValue)
		if !ok {
			continue
		}
		cardinality := value.(int)
		if cardinality > c.cfg.CardinalityLimit {
			return nil, errCardinalityExceeded
		}
	}

	entries, err := c.lookupEntriesByQueries(ctx, queries)
	if err != nil {
		return nil, err
	}
	level.Debug(log).Log("entries", len(entries))

	// TODO This is not correct, will overcount for queries > 24hrs
	for _, query := range queries {
		c.cardinalityCache.Put(ctx, query.HashValue, len(entries))
	}
	if len(entries) > c.cfg.CardinalityLimit {
		return nil, errCardinalityExceeded
	}

	ids, err := c.parseIndexEntries(ctx, entries, matcher)
	if err != nil {
		return nil, err
	}
	level.Debug(log).Log("ids", len(ids))

	return ids, nil
}

func (c *seriesStore) lookupChunksBySeries(ctx context.Context, from, through model.Time, seriesIDs []string) ([]string, error) {
	log, ctx := newSpanLogger(ctx, "ChunkStore.lookupChunksBySeries")
	defer log.Span.Finish()

	userID, err := user.ExtractOrgID(ctx)
	if err != nil {
		return nil, err
	}
	level.Debug(log).Log("seriesIDs", len(seriesIDs))

	queries := make([]IndexQuery, 0, len(seriesIDs))
	for _, seriesID := range seriesIDs {
		qs, err := c.schema.GetChunksForSeries(from, through, userID, []byte(seriesID))
		if err != nil {
			return nil, err
		}
		queries = append(queries, qs...)
	}
	level.Debug(log).Log("queries", len(queries))

	entries, err := c.lookupEntriesByQueries(ctx, queries)
	if err != nil {
		return nil, err
	}
	level.Debug(log).Log("entries", len(entries))

	result, err := c.parseIndexEntries(ctx, entries, nil)
	return result, err
}<|MERGE_RESOLUTION|>--- conflicted
+++ resolved
@@ -52,11 +52,7 @@
 // seriesStore implements Store
 type seriesStore struct {
 	store
-<<<<<<< HEAD
-	cardinalityCache *FifoCache
-=======
 	cardinalityCache *cache.FifoCache
->>>>>>> 443a18e0
 }
 
 func newSeriesStore(cfg StoreConfig, schema Schema, storage StorageClient) (Store, error) {
@@ -72,11 +68,7 @@
 			schema:  schema,
 			Fetcher: fetcher,
 		},
-<<<<<<< HEAD
-		cardinalityCache: NewFifoCache("cardinality", cfg.CardinalityCacheSize, cfg.CardinalityCacheValidity),
-=======
 		cardinalityCache: cache.NewFifoCache("cardinality", cfg.CardinalityCacheSize, cfg.CardinalityCacheValidity),
->>>>>>> 443a18e0
 	}, nil
 }
 
